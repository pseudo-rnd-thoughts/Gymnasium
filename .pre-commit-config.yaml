# See https://pre-commit.com for more information
# See https://pre-commit.com/hooks.html for more hooks
repos:
  - repo: https://github.com/pre-commit/pre-commit-hooks
    rev: v4.4.0
    hooks:
      - id: check-symlinks
      - id: destroyed-symlinks
      - id: trailing-whitespace
      - id: end-of-file-fixer
      - id: check-yaml
      - id: check-toml
      - id: check-ast
      - id: check-added-large-files
      - id: check-merge-conflict
      - id: check-executables-have-shebangs
      - id: check-shebang-scripts-are-executable
      - id: detect-private-key
      - id: debug-statements
  - repo: https://github.com/codespell-project/codespell
    rev: v2.2.2
    hooks:
      - id: codespell
        args:
          - --ignore-words-list=reacher,ure,referenc,wile
  - repo: https://github.com/PyCQA/flake8
    rev: 5.0.4
    hooks:
      - id: flake8
        args:
          - '--per-file-ignores=*/__init__.py:F401 gymnasium/envs/registration.py:E704 docs/tutorials/*.py:E402 gymnasium/experimental/wrappers/__init__.py:E402'
          - --ignore=E203,W503,E741
          - --max-complexity=30
          - --max-line-length=456
          - --show-source
          - --statistics
  - repo: https://github.com/asottile/pyupgrade
    rev: v3.3.0
    hooks:
      - id: pyupgrade
        args: ["--py37-plus"]
  - repo: https://github.com/PyCQA/isort
    rev: 5.12.0
    hooks:
      - id: isort
  - repo: https://github.com/python/black
    rev: 22.10.0
    hooks:
      - id: black
  - repo: https://github.com/pycqa/pydocstyle
    rev: 6.1.1
    hooks:
      - id: pydocstyle
<<<<<<< HEAD
        exclude: ^(gymnasium/envs/box2d)|(gymnasium/envs/classic_control)|(gymnasium/envs/mujoco)|(gymnasium/envs/toy_text)|(tests/experimental)|(tests/envs)|(tests/spaces)|(tests/utils)|(tests/vector)|(tests/wrappers)|(docs/)
=======
        exclude: ^(gymnasium/envs/box2d)|(gymnasium/envs/classic_control)|(gymnasium/envs/mujoco)|(gymnasium/envs/toy_text)|(tests/envs)|(tests/spaces)|(tests/utils)|(tests/vector)|(tests/wrappers)|(docs/)
>>>>>>> 1a75ce1b
        args:
          - --source
          - --explain
          - --convention=google
        additional_dependencies: ["toml"]
  - repo: local
    hooks:
      - id: pyright
        name: pyright
        entry: pyright
        language: node
        pass_filenames: false
        types: [python]
        additional_dependencies: ["pyright"]
        args:
          - --project=pyproject.toml<|MERGE_RESOLUTION|>--- conflicted
+++ resolved
@@ -51,11 +51,7 @@
     rev: 6.1.1
     hooks:
       - id: pydocstyle
-<<<<<<< HEAD
-        exclude: ^(gymnasium/envs/box2d)|(gymnasium/envs/classic_control)|(gymnasium/envs/mujoco)|(gymnasium/envs/toy_text)|(tests/experimental)|(tests/envs)|(tests/spaces)|(tests/utils)|(tests/vector)|(tests/wrappers)|(docs/)
-=======
         exclude: ^(gymnasium/envs/box2d)|(gymnasium/envs/classic_control)|(gymnasium/envs/mujoco)|(gymnasium/envs/toy_text)|(tests/envs)|(tests/spaces)|(tests/utils)|(tests/vector)|(tests/wrappers)|(docs/)
->>>>>>> 1a75ce1b
         args:
           - --source
           - --explain
