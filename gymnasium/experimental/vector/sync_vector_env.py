"""A synchronous vector environment implementation, equivalent to for loop through a number of environments."""

from __future__ import annotations

from copy import deepcopy
from typing import Any, Callable, Iterable, Sequence

import numpy as np

from gymnasium import Space
from gymnasium.core import ActType, Env, ObsType, RenderFrame
from gymnasium.experimental.vector import VectorEnv
from gymnasium.experimental.vector.vector_env import VectorActType, VectorObsType
from gymnasium.vector.utils import batch_space, concatenate, create_empty_array, iterate


class SyncVectorEnv(VectorEnv[VectorObsType, VectorActType, np.ndarray]):
    """Vectorized environment that serially runs multiple environments.

    Example::

        >>> import gymnasium as gym
        >>> env = gym.vector.SyncVectorEnv([
        ...     lambda: gym.make("Pendulum-v1", g=9.81),
        ...     lambda: gym.make("Pendulum-v1", g=1.62)
        ... ])
        >>> env.reset()  # doctest: +SKIP
        array([[-0.8286432 ,  0.5597771 ,  0.90249056],
               [-0.85009176,  0.5266346 ,  0.60007906]], dtype=float32)
    """

    def __init__(
        self,
        envs: Iterable[Callable[[], Env[ObsType, ActType]]]
        | Sequence[Env[ObsType, ActType]],
        render_mode: str | None = None,
    ):
        """Vectorized environment that serially runs multiple environments.

        Args:
            envs: A sequence of environments or functions that generate environments
            render_mode: The render_mode of the environment
        """
        envs = tuple(envs)
        if all(callable(env_fn) for env_fn in envs):
            envs = [env_fn() for env_fn in envs]
        assert all(isinstance(env, Env) for env in envs)
        self.envs: Sequence[Env[ObsType, ActType]] = envs
        self.num_envs = len(self.envs)

        self.metadata = self.envs[0].metadata
        self.render_mode = render_mode

        assert len(envs) > 0
        self.single_observation_space: Space[ObsType] = self.envs[0].observation_space
        assert all(
            env.observation_space == self.single_observation_space for env in self.envs
        )
        self.single_action_space: Space[ActType] = self.envs[0].action_space
        assert all(env.action_space == self.single_action_space for env in self.envs)
        self.observation_space = batch_space(
            self.single_observation_space, self.num_envs
        )
        self.action_space = batch_space(self.single_action_space, self.num_envs)

        assert render_mode != "human"
        if render_mode is not None and render_mode.startswith("single_"):
            assert self.envs[0].render_mode == render_mode[len("single_") :] and all(
                env.render_mode is None for env in self.envs[1:]
            )
        else:
            assert all(env.render_mode == render_mode for env in self.envs)

        self._obs_array = create_empty_array(
            self.single_observation_space, self.num_envs
        )
        self._reset_options: dict[str, Any] | None = None
        self._reset_envs: np.ndarray = np.full(self.num_envs, dtype=bool)

        self._to_reset = np.zeros((self.num_envs,), dtype=np.bool_)

    def reset(
        self,
        *,
        seed: int | Sequence[int] | None = None,
        options: dict[str, Any] | None = None,
    ) -> tuple[VectorObsType, dict[str, Any]]:
        """Resets all the sub-environments.

        Args:
            seed: Resets the environments with a set seed, if an integer is provided, sub-environments are reset with
               seeds [seed + 0, seed + 1, ..., seed + i, ..., seed + self.num_envs - 1]
            options: The options used to reset all the sub-environments with. This option is saved and used on each
               autoreset.

        Returns:
            The reset observation and info of the environment
        """
        self._reset_options = options

        if seed is None:
            seed = [None for _ in range(self.num_envs)]
        elif isinstance(seed, int):
            seed = [seed + i for i in range(self.num_envs)]
<<<<<<< HEAD
        assert isinstance(seed, Sequence) and len(seed) == self.num_envs
        assert all(isinstance(sub_seed, int) or sub_seed is None for sub_seed in seed)

        obs, info = [None for _ in range(self.num_envs)], {}
        for env_num, (env, env_seed) in enumerate(zip(self.envs, seed)):
            env_obs, env_info = env.reset(seed=env_seed, options=self._reset_options)
=======
        assert len(seed) == self.num_envs

        self._terminateds[:] = False
        self._truncateds[:] = False
        self._to_reset[:] = False

        observations = []
        infos = {}
        for i, (env, single_seed) in enumerate(zip(self.envs, seed)):

            kwargs = {}
            if single_seed is not None:
                kwargs["seed"] = single_seed
            if options is not None:
                kwargs["options"] = options

            observation, info = env.reset(**kwargs)
            observations.append(observation)
            infos = self._add_info(infos, info, i)

        self.observations = concatenate(
            self.single_observation_space, observations, self.observations
        )
        return (deepcopy(self.observations) if self.copy else self.observations), infos
>>>>>>> 39e85649

            obs[env_num] = env_obs
            info = self.add_dict_info(info, env_info, env_num)

        obs = deepcopy(concatenate(self.single_observation_space, obs, self._obs_array))
        return obs, info

    def step(
        self, actions: VectorActType
    ) -> tuple[VectorObsType, np.ndarray, np.ndarray, np.ndarray, dict[str, Any]]:
        """Steps through each of the environments returning the batched results.

        Returns:
            The batched environment step results
        """
<<<<<<< HEAD
        env_actions = iterate(self.action_space, actions)
=======
        actions = iterate(self.action_space, actions)

        observations, infos = [], {}
        for i, (env, action) in enumerate(zip(self.envs, actions)):
            if self._to_reset[i]:
                observation, info = env.reset()
                self._rewards[i] = 0.0
                self._terminateds[i] = False
                self._truncateds[i] = False
                self._to_reset[i] = False
            else:
                (
                    observation,
                    self._rewards[i],
                    self._terminateds[i],
                    self._truncateds[i],
                    info,
                ) = env.step(action)

            if self._terminateds[i] or self._truncateds[i]:
                self._to_reset[i] = True
            observations.append(observation)
            infos = self._add_info(infos, info, i)
        self.observations = concatenate(
            self.single_observation_space, observations, self.observations
        )
>>>>>>> 39e85649

        obs = [None for _ in range(self.num_envs)]
        rewards = [0 for _ in range(self.num_envs)]
        terminations = np.zeros(self.num_envs, dtype=bool)
        truncations = np.zeros(self.num_envs, dtype=bool)
        info = {}

        for env_num, (env, action) in enumerate(zip(self.envs, env_actions)):
            if self._reset_envs[env_num]:
                env_obs, env_info = env.reset(options=self._reset_options)

                rewards[env_num] = 0
                terminations[env_num], truncations[env_num] = False, False
            else:
                (
                    env_obs,
                    rewards[env_num],
                    terminations[env_num],
                    truncations[env_num],
                    env_info,
                ) = env.step(action)

            info = self.add_dict_info(info, env_info, env_num)

        obs = deepcopy(concatenate(self.single_observation_space, obs, self._obs_array))
        assert all(reward is not None for reward in rewards)
        rewards = np.array(rewards)
        self._reset_envs = np.logical_or(terminations, truncations)

        return obs, rewards, terminations, truncations, info

    def render(self) -> RenderFrame | list[RenderFrame] | None:
        """Renders the sub-environments."""
        assert self.render_mode is not None
        if self.render_mode.startswith("single_"):
            return self.envs[0].render()
        else:
            return [env.render() for env in self.envs]

    def close(self):
        """Closes each sub-environments."""
        for env in self.envs:
            env.close()
        super().close()

    def call(
        self, name: str, *args: list[Any], **kwargs: dict[str, Any]
    ) -> tuple[Any, ...]:
        """Calls a function in each sub-environment with name using args and kwargs return a tuple of results."""
        results = []
        for i, env in enumerate(self.envs):
            try:
                result = getattr(env, name)
            except AttributeError as e:
                raise AttributeError(
                    f"Environment {i} is missing attribute {name}. Full error: {e}"
                )

            if callable(result):
                results.append(result(*args, **kwargs))
            else:
                results.append(result)

        return tuple(results)

    def get_attr(self, name: str) -> tuple[Any, ...]:
        """Gets the attribute from each sub-environment."""
        results = []
        for i, env in enumerate(self.envs):
            try:
                results.append(getattr(env, name))
            except AttributeError as e:
                raise AttributeError(
                    f"Environment {i} is missing attribute {name}. Full error: {e}"
                )

        return tuple(results)

    def set_attr(self, name: str, values: list | tuple | Any):
        """Sets an attribute of each sub-environments.

        Args:
            name: The property name to change
            values: Values of the property to be set to. If ``values`` is a list or
                tuple, then it corresponds to the values for each individual
                environment, otherwise, a single value is set for all environments.

        Raises:
            ValueError: Values must be a list or tuple with length equal to the number of environments.
        """
        if not isinstance(values, (list, tuple)):
            values = [values for _ in range(self.num_envs)]
        if len(values) != self.num_envs:
            raise ValueError(
                "Values must be a list or tuple with length equal to the "
                f"number of environments. Got `{len(values)}` values for "
                f"{self.num_envs} environments."
            )

        for env, value in zip(self.envs, values):
            setattr(env, name, value)<|MERGE_RESOLUTION|>--- conflicted
+++ resolved
@@ -77,8 +77,6 @@
         self._reset_options: dict[str, Any] | None = None
         self._reset_envs: np.ndarray = np.full(self.num_envs, dtype=bool)
 
-        self._to_reset = np.zeros((self.num_envs,), dtype=np.bool_)
-
     def reset(
         self,
         *,
@@ -102,39 +100,12 @@
             seed = [None for _ in range(self.num_envs)]
         elif isinstance(seed, int):
             seed = [seed + i for i in range(self.num_envs)]
-<<<<<<< HEAD
         assert isinstance(seed, Sequence) and len(seed) == self.num_envs
         assert all(isinstance(sub_seed, int) or sub_seed is None for sub_seed in seed)
 
         obs, info = [None for _ in range(self.num_envs)], {}
         for env_num, (env, env_seed) in enumerate(zip(self.envs, seed)):
             env_obs, env_info = env.reset(seed=env_seed, options=self._reset_options)
-=======
-        assert len(seed) == self.num_envs
-
-        self._terminateds[:] = False
-        self._truncateds[:] = False
-        self._to_reset[:] = False
-
-        observations = []
-        infos = {}
-        for i, (env, single_seed) in enumerate(zip(self.envs, seed)):
-
-            kwargs = {}
-            if single_seed is not None:
-                kwargs["seed"] = single_seed
-            if options is not None:
-                kwargs["options"] = options
-
-            observation, info = env.reset(**kwargs)
-            observations.append(observation)
-            infos = self._add_info(infos, info, i)
-
-        self.observations = concatenate(
-            self.single_observation_space, observations, self.observations
-        )
-        return (deepcopy(self.observations) if self.copy else self.observations), infos
->>>>>>> 39e85649
 
             obs[env_num] = env_obs
             info = self.add_dict_info(info, env_info, env_num)
@@ -150,36 +121,7 @@
         Returns:
             The batched environment step results
         """
-<<<<<<< HEAD
         env_actions = iterate(self.action_space, actions)
-=======
-        actions = iterate(self.action_space, actions)
-
-        observations, infos = [], {}
-        for i, (env, action) in enumerate(zip(self.envs, actions)):
-            if self._to_reset[i]:
-                observation, info = env.reset()
-                self._rewards[i] = 0.0
-                self._terminateds[i] = False
-                self._truncateds[i] = False
-                self._to_reset[i] = False
-            else:
-                (
-                    observation,
-                    self._rewards[i],
-                    self._terminateds[i],
-                    self._truncateds[i],
-                    info,
-                ) = env.step(action)
-
-            if self._terminateds[i] or self._truncateds[i]:
-                self._to_reset[i] = True
-            observations.append(observation)
-            infos = self._add_info(infos, info, i)
-        self.observations = concatenate(
-            self.single_observation_space, observations, self.observations
-        )
->>>>>>> 39e85649
 
         obs = [None for _ in range(self.num_envs)]
         rewards = [0 for _ in range(self.num_envs)]
