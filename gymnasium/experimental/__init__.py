"""Root __init__ of the gym experimental wrappers."""


from gymnasium.experimental import functional, vector, wrappers
from gymnasium.experimental.functional import FuncEnv
from gymnasium.experimental.vector.async_vector_env import AsyncVectorEnv
from gymnasium.experimental.vector.sync_vector_env import SyncVectorEnv
from gymnasium.experimental.vector.vector_env import VectorEnv, VectorWrapper


__all__ = [
    # Functional
    "FuncEnv",
    "functional",
    # Wrappers
    "wrappers",
    # Vector
<<<<<<< HEAD
    "vector",
=======
    "VectorEnv",
    "VectorWrapper",
    "SyncVectorEnv",
    "AsyncVectorEnv",
    # "vector",
>>>>>>> d101d389
]<|MERGE_RESOLUTION|>--- conflicted
+++ resolved
@@ -15,13 +15,9 @@
     # Wrappers
     "wrappers",
     # Vector
-<<<<<<< HEAD
     "vector",
-=======
     "VectorEnv",
     "VectorWrapper",
     "SyncVectorEnv",
     "AsyncVectorEnv",
-    # "vector",
->>>>>>> d101d389
 ]