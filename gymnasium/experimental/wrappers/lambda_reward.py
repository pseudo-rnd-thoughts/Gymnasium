"""A collection of wrappers for modifying the reward.

* ``LambdaReward`` - Transforms the reward by a function
* ``ClipReward`` - Clips the reward between a minimum and maximum value
"""

from __future__ import annotations

from typing import Any, Callable, SupportsFloat

import numpy as np

import gymnasium as gym
from gymnasium.core import WrapperActType, WrapperObsType
from gymnasium.error import InvalidBound
from gymnasium.experimental.wrappers.utils import RunningMeanStd


class LambdaRewardV0(gym.RewardWrapper, gym.utils.EzPickle):
    """A reward wrapper that allows a custom function to modify the step reward.

    Example:
        >>> import gymnasium as gym
        >>> from gymnasium.experimental.wrappers import LambdaRewardV0
        >>> env = gym.make("CartPole-v1")
        >>> env = LambdaRewardV0(env, lambda r: 2 * r + 1)
        >>> _ = env.reset()
        >>> _, rew, _, _, _ = env.step(0)
        >>> rew
        3.0
    """

    def __init__(
        self,
        env: gym.Env,
        func: Callable[[SupportsFloat], SupportsFloat],
    ):
        """Initialize LambdaRewardV0 wrapper.

        Args:
            env (Env): The environment to apply the wrapper
            func: (Callable): The function to apply to reward
        """
        super().__init__(env)

        self.func = func
        gym.utils.EzPickle.__init__(self, func=func)

    def reward(self, reward: SupportsFloat) -> SupportsFloat:
        """Apply function to reward.

        Args:
            reward (Union[float, int, np.ndarray]): environment's reward
        """
        return self.func(reward)


class ClipRewardV0(LambdaRewardV0, gym.utils.EzPickle):
    """A wrapper that clips the rewards for an environment between an upper and lower bound.

    Example with an upper and lower bound:
        >>> import gymnasium as gym
        >>> from gymnasium.experimental.wrappers import ClipRewardV0
        >>> env = gym.make("CartPole-v1")
        >>> env = ClipRewardV0(env, 0, 0.5)
        >>> _ = env.reset()
        >>> _, rew, _, _, _ = env.step(1)
        >>> rew
        0.5
    """

    def __init__(
        self,
        env: gym.Env,
        min_reward: float | np.ndarray | None = None,
        max_reward: float | np.ndarray | None = None,
    ):
        """Initialize ClipRewardsV0 wrapper.

        Args:
            env (Env): The environment to apply the wrapper
            min_reward (Union[float, np.ndarray]): lower bound to apply
            max_reward (Union[float, np.ndarray]): higher bound to apply
        """
        if min_reward is None and max_reward is None:
            raise InvalidBound("Both `min_reward` and `max_reward` cannot be None")

        elif max_reward is not None and min_reward is not None:
            if np.any(max_reward - min_reward < 0):
                raise InvalidBound(
                    f"Min reward ({min_reward}) must be smaller than max reward ({max_reward})"
                )

        super().__init__(env, lambda x: np.clip(x, a_min=min_reward, a_max=max_reward))
        gym.utils.EzPickle.__init__(self, min_reward=min_reward, max_reward=max_reward)


class NormalizeRewardV0(gym.Wrapper, gym.utils.EzPickle):
    r"""This wrapper will normalize immediate rewards s.t. their exponential moving average has a fixed variance.

    The exponential moving average will have variance :math:`(1 - \gamma)^2`.

    The property `_update_running_mean` allows to freeze/continue the running mean calculation of the reward
    statistics. If `True` (default), the `RunningMeanStd` will get updated every time `self.normalize()` is called.
    If False, the calculated statistics are used but not updated anymore; this may be used during evaluation.

    Note:
        The scaling depends on past trajectories and rewards will not be scaled correctly if the wrapper was newly
        instantiated or the policy was changed recently.
    """

    def __init__(
        self,
        env: gym.Env,
        gamma: float = 0.99,
        epsilon: float = 1e-8,
    ):
        """This wrapper will normalize immediate rewards s.t. their exponential moving average has a fixed variance.

        Args:
            env (env): The environment to apply the wrapper
            epsilon (float): A stability parameter
            gamma (float): The discount factor that is used in the exponential moving average.
        """
        super().__init__(env)
        self.rewards_running_means = RunningMeanStd(shape=())
        self.discounted_reward: np.array = np.array([0.0])
        self.gamma = gamma
        self.epsilon = epsilon
<<<<<<< HEAD
        gym.utils.EzPickle.__init__(self, gamma=gamma, epsilon=epsilon)
=======
        self._update_running_mean = True

    @property
    def update_running_mean(self) -> bool:
        """Property to freeze/continue the running mean calculation of the reward statistics."""
        return self._update_running_mean

    @update_running_mean.setter
    def update_running_mean(self, setting: bool):
        """Sets the property to freeze/continue the running mean calculation of the reward statistics."""
        self._update_running_mean = setting
>>>>>>> 92fd4391

    def step(
        self, action: WrapperActType
    ) -> tuple[WrapperObsType, SupportsFloat, bool, bool, dict[str, Any]]:
        """Steps through the environment, normalizing the reward returned."""
        obs, reward, terminated, truncated, info = super().step(action)
        self.discounted_reward = self.discounted_reward * self.gamma * (
            1 - terminated
        ) + float(reward)
        return obs, self.normalize(float(reward)), terminated, truncated, info

    def normalize(self, reward):
        """Normalizes the rewards with the running mean rewards and their variance."""
        if self._update_running_mean:
            self.rewards_running_means.update(self.discounted_reward)
        return reward / np.sqrt(self.rewards_running_means.var + self.epsilon)<|MERGE_RESOLUTION|>--- conflicted
+++ resolved
@@ -122,14 +122,12 @@
             epsilon (float): A stability parameter
             gamma (float): The discount factor that is used in the exponential moving average.
         """
+        gym.utils.EzPickle.__init__(self, gamma=gamma, epsilon=epsilon)
         super().__init__(env)
         self.rewards_running_means = RunningMeanStd(shape=())
         self.discounted_reward: np.array = np.array([0.0])
         self.gamma = gamma
         self.epsilon = epsilon
-<<<<<<< HEAD
-        gym.utils.EzPickle.__init__(self, gamma=gamma, epsilon=epsilon)
-=======
         self._update_running_mean = True
 
     @property
@@ -141,7 +139,6 @@
     def update_running_mean(self, setting: bool):
         """Sets the property to freeze/continue the running mean calculation of the reward statistics."""
         self._update_running_mean = setting
->>>>>>> 92fd4391
 
     def step(
         self, action: WrapperActType
