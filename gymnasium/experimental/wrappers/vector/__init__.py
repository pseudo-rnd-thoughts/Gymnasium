"""Wrappers for vector environments."""
# pyright: reportUnsupportedDunderAll=false
import importlib
import re

from gymnasium.error import DeprecatedWrapper
from gymnasium.experimental.wrappers.vector.dict_info_to_list import DictInfoToListV0
from gymnasium.experimental.wrappers.vector.record_episode_statistics import (
    RecordEpisodeStatisticsV0,
)


__all__ = [
    # --- Vector only wrappers
<<<<<<< HEAD
    "VectorizeLambdaObservationV0",
    "VectorizeLambdaActionV0",
    "VectorizeLambdaRewardV0",
=======
    # "VectoriseLambdaObservationV0",
    # "VectoriseLambdaActionV0",
    # "VectoriseLambdaRewardV0",
>>>>>>> ce54ce51
    "DictInfoToListV0",
    # --- Observation wrappers ---
    # "LambdaObservationV0",
    # "FilterObservationV0",
    # "FlattenObservationV0",
    # "GrayscaleObservationV0",
    # "ResizeObservationV0",
    # "ReshapeObservationV0",
    # "RescaleObservationV0",
    # "DtypeObservationV0",
    # "PixelObservationV0",
    # "NormalizeObservationV0",
    # "TimeAwareObservationV0",
    # "FrameStackObservationV0",
    # "DelayObservationV0",
    # --- Action Wrappers ---
    # "LambdaActionV0",
    # "ClipActionV0",
    # "RescaleActionV0",
    # --- Reward wrappers ---
    # "LambdaRewardV0",
    # "ClipRewardV0",
    # "NormalizeRewardV1",
    # --- Common ---
    "RecordEpisodeStatisticsV0",
    # --- Rendering ---
    # "RenderCollectionV0",
    # "RecordVideoV0",
    # "HumanRenderingV0",
    # --- Conversion ---
    "JaxToNumpyV0",
    "JaxToTorchV0",
    "NumpyToTorchV0",
]


<<<<<<< HEAD
_wrapper_to_class = {
    # --- dict_info_to_list
    "DictInfoToListV0": "dict_info_to_list",
    # --- vectorize_action.py
    "VectorizeLambdaActionV0": "vectorize_action",
    "LambdaActionV0": "vectorize_action",
    "ClipActionV0": "vectorize_action",
    "RescaleActionV0": "vectorize_action",
    # --- vectorize_observation.py
    "VectorizeLambdaObservationV0": "vectorize_observation",
    "LambdaObservationV0": "vectorize_observation",
    "FilterObservationV0": "vectorize_observation",
    "FlattenObservationV0": "vectorize_observation",
    "GrayscaleObservationV0": "vectorize_observation",
    "ResizeObservationV0": "vectorize_observation",
    "ReshapeObservationV0": "vectorize_observation",
    "RescaleObservationV0": "vectorize_observation",
    "DtypeObservationV0": "vectorize_observation",
    # --- vectorize_reward.py
    "VectorizeLambdaRewardV0": "vectorize_reward",
    "ClipRewardV0": "vectorize_reward",
    "LambdaRewardV0": "vectorize_reward",
    # --- stateful_action
    # --- stateful_observation
    # "TimeAwareObservationV0": "stateful_observation",
    # "DelayObservationV0": "stateful_observation",
    # "FrameStackObservationV0": "stateful_observation",
    # "NormalizeObservationV0": "stateful_observation",
    # "PixelObservationV0": "stateful_observation",
    # --- stateful_reward
    # "NormalizeRewardV1": "stateful_reward",
    # --- common
    "RecordEpisodeStatisticsV0": "record_episode_statistics",
    # --- rendering
    # "RenderCollectionV0": "rendering",
    # "RecordVideoV0": "rendering",
    # "HumanRenderingV0": "rendering",
    # --- jax_to_numpy
    "JaxToNumpyV0": "jax_to_numpy",
    # --- jax_to_torch
    "JaxToTorchV0": "jax_to_torch",
    # --- numpy_to_torch
=======
# As these wrappers requires `jax` or `torch`, they are loaded by runtime on users trying to access them
#   to avoid `import jax` or `import torch` on `import gymnasium`.
_wrapper_to_class = {
    # data converters
    "JaxToNumpyV0": "jax_to_numpy",
    "JaxToTorchV0": "jax_to_torch",
>>>>>>> ce54ce51
    "NumpyToTorchV0": "numpy_to_torch",
}


<<<<<<< HEAD
def __getattr__(name: str):
    """To avoid having to load all vector wrappers on `import gymnasium` with all of their extra modules.

    This optimises the loading of gymnasium.

    Args:
        name: The name of a wrapper to load

    Returns:
        Wrapper
    """
    if name in _wrapper_to_class:
        import_stmt = (
            f"gymnasium.experimental.wrappers.vector.{_wrapper_to_class[name]}"
        )
        module = importlib.import_module(import_stmt)
        return getattr(module, name)
    # add helpful error message if version number has changed
    else:
        raise AttributeError(f"module {__name__!r} has no attribute {name!r}")
=======
def __getattr__(wrapper_name: str):
    """Load a wrapper by name.

    This optimizes the loading of gymnasium wrappers by only loading the wrapper if it is used.
    Errors will be raised if the wrapper does not exist or if the version is not the latest.

    Args:
        wrapper_name: The name of a wrapper to load.

    Returns:
        The specified wrapper.

    Raises:
        AttributeError: If the wrapper does not exist.
        DeprecatedWrapper: If the version is not the latest.
    """
    # Check if the requested wrapper is in the _wrapper_to_class dictionary
    if wrapper_name in _wrapper_to_class:
        import_stmt = (
            f"gymnasium.experimental.wrappers.vector.{_wrapper_to_class[wrapper_name]}"
        )
        module = importlib.import_module(import_stmt)
        return getattr(module, wrapper_name)

    # Define a regex pattern to match the integer suffix (version number) of the wrapper
    int_suffix_pattern = r"(\d+)$"
    version_match = re.search(int_suffix_pattern, wrapper_name)

    # If a version number is found, extract it and the base wrapper name
    if version_match:
        version = int(version_match.group())
        base_name = wrapper_name[: -len(version_match.group())]
    else:
        version = float("inf")
        base_name = wrapper_name[:-2]

    # Filter the list of all wrappers to include only those with the same base name
    matching_wrappers = [name for name in __all__ if name.startswith(base_name)]

    # If no matching wrappers are found, raise an AttributeError
    if not matching_wrappers:
        raise AttributeError(f"module {__name__!r} has no attribute {wrapper_name!r}")

    # Find the latest version of the matching wrappers
    latest_wrapper = max(
        matching_wrappers, key=lambda s: int(re.findall(int_suffix_pattern, s)[0])
    )
    latest_version = int(re.findall(int_suffix_pattern, latest_wrapper)[0])

    # If the requested wrapper is an older version, raise a DeprecatedWrapper exception
    if version < latest_version:
        raise DeprecatedWrapper(
            f"{wrapper_name!r} is now deprecated, use {latest_wrapper!r} instead.\n"
            f"To see the changes made, go to "
            f"https://gymnasium.farama.org/api/experimental/vector-wrappers/#gymnasium.experimental.wrappers.vector.{latest_wrapper}"
        )
    # If the requested version is invalid, raise an AttributeError
    else:
        raise AttributeError(
            f"module {__name__!r} has no attribute {wrapper_name!r}, did you mean {latest_wrapper!r}"
        )
>>>>>>> ce54ce51
<|MERGE_RESOLUTION|>--- conflicted
+++ resolved
@@ -12,37 +12,31 @@
 
 __all__ = [
     # --- Vector only wrappers
-<<<<<<< HEAD
     "VectorizeLambdaObservationV0",
     "VectorizeLambdaActionV0",
     "VectorizeLambdaRewardV0",
-=======
-    # "VectoriseLambdaObservationV0",
-    # "VectoriseLambdaActionV0",
-    # "VectoriseLambdaRewardV0",
->>>>>>> ce54ce51
     "DictInfoToListV0",
     # --- Observation wrappers ---
-    # "LambdaObservationV0",
-    # "FilterObservationV0",
-    # "FlattenObservationV0",
-    # "GrayscaleObservationV0",
-    # "ResizeObservationV0",
-    # "ReshapeObservationV0",
-    # "RescaleObservationV0",
-    # "DtypeObservationV0",
+    "LambdaObservationV0",
+    "FilterObservationV0",
+    "FlattenObservationV0",
+    "GrayscaleObservationV0",
+    "ResizeObservationV0",
+    "ReshapeObservationV0",
+    "RescaleObservationV0",
+    "DtypeObservationV0",
     # "PixelObservationV0",
     # "NormalizeObservationV0",
     # "TimeAwareObservationV0",
     # "FrameStackObservationV0",
     # "DelayObservationV0",
     # --- Action Wrappers ---
-    # "LambdaActionV0",
-    # "ClipActionV0",
-    # "RescaleActionV0",
+    "LambdaActionV0",
+    "ClipActionV0",
+    "RescaleActionV0",
     # --- Reward wrappers ---
-    # "LambdaRewardV0",
-    # "ClipRewardV0",
+    "LambdaRewardV0",
+    "ClipRewardV0",
     # "NormalizeRewardV1",
     # --- Common ---
     "RecordEpisodeStatisticsV0",
@@ -57,83 +51,16 @@
 ]
 
 
-<<<<<<< HEAD
-_wrapper_to_class = {
-    # --- dict_info_to_list
-    "DictInfoToListV0": "dict_info_to_list",
-    # --- vectorize_action.py
-    "VectorizeLambdaActionV0": "vectorize_action",
-    "LambdaActionV0": "vectorize_action",
-    "ClipActionV0": "vectorize_action",
-    "RescaleActionV0": "vectorize_action",
-    # --- vectorize_observation.py
-    "VectorizeLambdaObservationV0": "vectorize_observation",
-    "LambdaObservationV0": "vectorize_observation",
-    "FilterObservationV0": "vectorize_observation",
-    "FlattenObservationV0": "vectorize_observation",
-    "GrayscaleObservationV0": "vectorize_observation",
-    "ResizeObservationV0": "vectorize_observation",
-    "ReshapeObservationV0": "vectorize_observation",
-    "RescaleObservationV0": "vectorize_observation",
-    "DtypeObservationV0": "vectorize_observation",
-    # --- vectorize_reward.py
-    "VectorizeLambdaRewardV0": "vectorize_reward",
-    "ClipRewardV0": "vectorize_reward",
-    "LambdaRewardV0": "vectorize_reward",
-    # --- stateful_action
-    # --- stateful_observation
-    # "TimeAwareObservationV0": "stateful_observation",
-    # "DelayObservationV0": "stateful_observation",
-    # "FrameStackObservationV0": "stateful_observation",
-    # "NormalizeObservationV0": "stateful_observation",
-    # "PixelObservationV0": "stateful_observation",
-    # --- stateful_reward
-    # "NormalizeRewardV1": "stateful_reward",
-    # --- common
-    "RecordEpisodeStatisticsV0": "record_episode_statistics",
-    # --- rendering
-    # "RenderCollectionV0": "rendering",
-    # "RecordVideoV0": "rendering",
-    # "HumanRenderingV0": "rendering",
-    # --- jax_to_numpy
-    "JaxToNumpyV0": "jax_to_numpy",
-    # --- jax_to_torch
-    "JaxToTorchV0": "jax_to_torch",
-    # --- numpy_to_torch
-=======
 # As these wrappers requires `jax` or `torch`, they are loaded by runtime on users trying to access them
 #   to avoid `import jax` or `import torch` on `import gymnasium`.
 _wrapper_to_class = {
     # data converters
     "JaxToNumpyV0": "jax_to_numpy",
     "JaxToTorchV0": "jax_to_torch",
->>>>>>> ce54ce51
     "NumpyToTorchV0": "numpy_to_torch",
 }
 
 
-<<<<<<< HEAD
-def __getattr__(name: str):
-    """To avoid having to load all vector wrappers on `import gymnasium` with all of their extra modules.
-
-    This optimises the loading of gymnasium.
-
-    Args:
-        name: The name of a wrapper to load
-
-    Returns:
-        Wrapper
-    """
-    if name in _wrapper_to_class:
-        import_stmt = (
-            f"gymnasium.experimental.wrappers.vector.{_wrapper_to_class[name]}"
-        )
-        module = importlib.import_module(import_stmt)
-        return getattr(module, name)
-    # add helpful error message if version number has changed
-    else:
-        raise AttributeError(f"module {__name__!r} has no attribute {name!r}")
-=======
 def __getattr__(wrapper_name: str):
     """Load a wrapper by name.
 
@@ -194,5 +121,4 @@
     else:
         raise AttributeError(
             f"module {__name__!r} has no attribute {wrapper_name!r}, did you mean {latest_wrapper!r}"
-        )
->>>>>>> ce54ce51
+        )