--- conflicted
+++ resolved
@@ -94,47 +94,6 @@
 # As these wrappers requires `jax` or `torch`, they are loaded by runtime for users trying to access them
 #   to avoid `import jax` or `import torch` on `import gymnasium`.
 _wrapper_to_class = {
-<<<<<<< HEAD
-=======
-    # lambda_action.py
-    "LambdaActionV0": "lambda_action",
-    "ClipActionV0": "lambda_action",
-    "RescaleActionV0": "lambda_action",
-    # lambda_observation.py
-    "LambdaObservationV0": "lambda_observation",
-    "FilterObservationV0": "lambda_observation",
-    "FlattenObservationV0": "lambda_observation",
-    "GrayscaleObservationV0": "lambda_observation",
-    "ResizeObservationV0": "lambda_observation",
-    "ReshapeObservationV0": "lambda_observation",
-    "RescaleObservationV0": "lambda_observation",
-    "DtypeObservationV0": "lambda_observation",
-    "PixelObservationV0": "lambda_observation",
-    # lambda_reward.py
-    "ClipRewardV0": "lambda_reward",
-    "LambdaRewardV0": "lambda_reward",
-    # stateful_action
-    "StickyActionV0": "stateful_action",
-    # stateful_observation
-    "TimeAwareObservationV0": "stateful_observation",
-    "DelayObservationV0": "stateful_observation",
-    "FrameStackObservationV0": "stateful_observation",
-    "NormalizeObservationV0": "stateful_observation",
-    "MaxAndSkipObservationV0": "stateful_observation",
-    # stateful_reward
-    "NormalizeRewardV1": "stateful_reward",
-    # atari_preprocessing
-    "AtariPreprocessingV0": "atari_preprocessing",
-    # common
-    "PassiveEnvCheckerV0": "common",
-    "OrderEnforcingV0": "common",
-    "AutoresetV0": "common",
-    "RecordEpisodeStatisticsV0": "common",
-    # rendering
-    "RenderCollectionV0": "rendering",
-    "RecordVideoV0": "rendering",
-    "HumanRenderingV0": "rendering",
->>>>>>> 97a05a07
     # data converters
     "JaxToNumpyV0": "jax_to_numpy",
     "JaxToTorchV0": "jax_to_torch",
