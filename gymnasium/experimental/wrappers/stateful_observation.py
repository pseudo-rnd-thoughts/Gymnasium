"""A collection of stateful observation wrappers.

* ``DelayObservationV0`` - A wrapper for delaying the returned observation
* ``TimeAwareObservationV0`` - A wrapper for adding time aware observations to environment observation
* ``FrameStackObservationV0`` - Frame stack the observations
"""
from __future__ import annotations

from collections import deque
from copy import deepcopy
from typing import Any, SupportsFloat

<<<<<<< HEAD
=======

try:
    import jumpy as jp
except ImportError as e:
    raise ImportError("Jumpy is not installed, run `pip install jax-jumpy`") from e
>>>>>>> 1a75ce1b
import numpy as np
from typing_extensions import Final

import gymnasium.spaces as spaces
from gymnasium import Env, ObservationWrapper, Space, Wrapper
from gymnasium.core import ActType, ObsType, WrapperActType, WrapperObsType
from gymnasium.experimental.vector.utils import (
    batch_space,
    concatenate,
    create_empty_array,
)
from gymnasium.logger import warn
from gymnasium.spaces import Box, Dict, Tuple


class DelayObservationV0(ObservationWrapper[ObsType, ActType]):
    """Wrapper which adds a delay to the returned observation.

    Before reaching the :attr:`delay` number of timesteps, returned observations is an array of zeros with
    the same shape as the observation space.

    Example:
        >>> import gymnasium as gym
        >>> env = gym.make("CartPole-v1")
        >>> env.reset(seed=123)
        (array([ 0.01823519, -0.0446179 , -0.02796401, -0.03156282], dtype=float32), {})

        >>> env = DelayObservationV0(env, delay=2)
        >>> env.reset(seed=123)
        (array([0., 0., 0., 0.], dtype=float32), {})
        >>> env.step(env.action_space.sample())
        (array([0., 0., 0., 0.], dtype=float32), 1.0, False, False, {})
        >>> env.step(env.action_space.sample())
        (array([ 0.01823519, -0.0446179 , -0.02796401, -0.03156282], dtype=float32), 1.0, False, False, {})
    """

    def __init__(self, env: Env[ObsType, ActType], delay: int):
        """Initialises the DelayObservation wrapper with an integer.

        Args:
            env: The environment to wrap
            delay: The number of timesteps to delay observations
        """
        super().__init__(env)

        if not np.issubdtype(type(delay), np.integer):
            raise TypeError(
                f"The delay is expected to be an integer, actual type: {type(delay)}"
            )
        if not 0 <= delay:
            raise ValueError(
                f"The delay needs to be greater than zero, actual value: {delay}"
            )

        self.delay: Final[int] = int(delay)
        self.observation_queue: Final[deque] = deque()

        zero_obs = create_empty_array(self.observation_space)
        if zero_obs not in self.observation_space:
            warn(
                f"The zero observation is not contained within the observation space. Please report this on github. Zero obs: {zero_obs}"
            )

    def reset(
        self, *, seed: int | None = None, options: dict[str, Any] | None = None
    ) -> tuple[WrapperObsType, dict[str, Any]]:
        """Resets the environment, clearing the observation queue."""
        self.observation_queue.clear()

        return super().reset(seed=seed, options=options)

    def observation(self, observation: ObsType) -> ObsType:
        """Return the delayed observation."""
        self.observation_queue.append(observation)

        if len(self.observation_queue) > self.delay:
            return self.observation_queue.popleft()
        else:
            return create_empty_array(self.observation_space)


class TimeAwareObservationV0(ObservationWrapper[WrapperObsType, ActType]):
    """Augment the observation with time information of the episode.

    The :attr:`normalize_time` if ``True`` represents time as a normalized value between [0,1]
    otherwise if ``False``, the number of timesteps remaining before truncation occurs is an integer.

    For environments with ``Dict`` observation spaces, the time information is automatically
    added in the key `"time"` (can be changed through :attr:`dict_time_key`) and for environments with ``Tuple``
    observation space, the time information is added as the final element in the tuple.
    Otherwise, the observation space is transformed into a ``Dict`` observation space with two keys,
    `"obs"` for the base environment's observation and `"time"` for the time information.

    To flatten the observation, use the :attr:`flatten` parameter which will use the
    :func:`gymnasium.spaces.utils.flatten` function.

    Example:
        >>> import gymnasium as gym
        >>> from gymnasium.experimental.wrappers import TimeAwareObservationV0
        >>> env = gym.make("CartPole-v1")
        >>> env = TimeAwareObservationV0(env)
        >>> env.observation_space
<<<<<<< HEAD
        Dict('obs': Box([-4.8000002e+00 ...], [4.8000002e+00 ...], (4,), float32), 'time': Box(0.0, 1.0, (1,), float32))
        >>> env.reset()[0]
        {'obs': array([ 0.01823519, -0.0446179 , -0.02796401, -0.03156282], dtype=float32), 'time': 0.0}
        >>> env.step(env.action_space.sample())[0]
        {'obs': array([ 0.01734283, -0.23932791, -0.02859527,  0.25216764], dtype=float32), 'time': 0.002}

    Unnormalize time observation space example:
        >>> env = gym.make('CartPole-v1')
        >>> env = TimeAwareObservationV0(env, normalize_time=False)
        >>> env.observation_space
        Dict('obs': Box([-4.8000002e+00 ...], [4.8000002e+00 ...], (4,), float32), 'time': Box(0, 500, (1,), int32))
        >>> env.reset()[0]
        {'obs': array([ 0.01823519, -0.0446179 , -0.02796401, -0.03156282], dtype=float32), 'time': 500}
        >>> env.step(env.action_space.sample())[0]
        {'obs': array([ 0.01734283,  0.15089367, -0.02859527, -0.33293587], dtype=float32), 'time': 499}
=======
        Dict('obs': Box([-4.8000002e+00 -3.4028235e+38 -4.1887903e-01 -3.4028235e+38], [4.8000002e+00 3.4028235e+38 4.1887903e-01 3.4028235e+38], (4,), float32), 'time': Box(0.0, 1.0, (1,), float32))
        >>> _ = env.reset(seed=42)
        >>> _ = env.action_space.seed(42)
        >>> env.step(env.action_space.sample())[0]
        {'obs': array([ 0.02727336, -0.20172954,  0.03625453,  0.32351476], dtype=float32), 'time': 0.002}
>>>>>>> 1a75ce1b

        Flatten observation space example:
        >>> env = gym.make("CartPole-v1")
        >>> env = TimeAwareObservationV0(env, flatten=True)
        >>> env.observation_space
<<<<<<< HEAD
        Box([-4.8000002e+00 ... 0.0000000e+00], [4.8000002e+00 ... 1.0000000e+00], (5,), float32)
        >>> _ = env.reset()
        array([-0.00746845, -0.00803149,  0.01018551,  0.00115262,  0.        ], dtype=float32)
        >>> env.step(env.action_space.sample())[0]
        array([-0.00762907,  0.18694292,  0.01020856, -0.28829932,  0.002     ], dtype=float32)
=======
        Box([-4.8000002e+00 -3.4028235e+38 -4.1887903e-01 -3.4028235e+38
          0.0000000e+00], [4.8000002e+00 3.4028235e+38 4.1887903e-01 3.4028235e+38 1.0000000e+00], (5,), float32)
        >>> _ = env.reset(seed=42)
        >>> _ = env.action_space.seed(42)
        >>> env.step(env.action_space.sample())[0]
        array([ 0.02727336, -0.20172954,  0.03625453,  0.32351476,  0.002     ],
              dtype=float32)
>>>>>>> 1a75ce1b
    """

    def __init__(
        self,
        env: Env[ObsType, ActType],
        flatten: bool = False,
        normalize_time: bool = True,
        *,
        dict_time_key: str = "time",
    ):
        """Initialize :class:`TimeAwareObservationV0`.

        Args:
            env: The environment to apply the wrapper
            flatten: Flatten the observation to a `Box` of a single dimension
            normalize_time: if `True` return time in the range [0,1]
                otherwise return time as remaining timesteps before truncation
            dict_time_key: For environment with a ``Dict`` observation space, the key for the time space. By default, `"time"`.
        """
        super().__init__(env)

        self.flatten: Final[bool] = flatten
        self.normalize_time: Final[bool] = normalize_time

        if hasattr(env, "_max_episode_steps"):
            self.max_timesteps = getattr(env, "_max_episode_steps")
        elif env.spec is not None and env.spec.max_episode_steps is not None:
            self.max_timesteps = env.spec.max_episode_steps
        else:
            raise ValueError(
                "The environment must be wrapped by a TimeLimit wrapper or the spec specify a `max_episode_steps`."
            )

        self._timesteps: int = 0

        # Find the normalized time space
        if self.normalize_time:
            self._time_preprocess_func = lambda time: np.array(
                [time / self.max_timesteps], dtype=np.float32
            )
            time_space = Box(0.0, 1.0)
        else:
            self._time_preprocess_func = lambda time: np.array(
                [self.max_timesteps - time], dtype=np.int32
            )
            time_space = Box(0, self.max_timesteps, dtype=np.int32)

        # Find the observation space
        if isinstance(env.observation_space, Dict):
            assert dict_time_key not in env.observation_space.keys()
            observation_space = Dict(
                {dict_time_key: time_space, **env.observation_space.spaces}
            )
            self._append_data_func = lambda obs, time: {dict_time_key: time, **obs}
        elif isinstance(env.observation_space, Tuple):
            observation_space = Tuple(env.observation_space.spaces + (time_space,))
            self._append_data_func = lambda obs, time: obs + (time,)
        else:
            observation_space = Dict(obs=env.observation_space, time=time_space)
            self._append_data_func = lambda obs, time: {"obs": obs, "time": time}

        # If to flatten the observation space
        if self.flatten:
            self.observation_space: Space[WrapperObsType] = spaces.flatten_space(
                observation_space
            )
            self._obs_postprocess_func = lambda obs: spaces.flatten(
                observation_space, obs
            )
        else:
            self.observation_space: Space[WrapperObsType] = observation_space
            self._obs_postprocess_func = lambda obs: obs

    def observation(self, observation: ObsType) -> WrapperObsType:
        """Adds to the observation with the current time information.

        Args:
            observation: The observation to add the time step to

        Returns:
            The observation with the time information appended to it
        """
        return self._obs_postprocess_func(
            self._append_data_func(
                observation, self._time_preprocess_func(self._timesteps)
            )
        )

    def step(
        self, action: ActType
    ) -> tuple[WrapperObsType, SupportsFloat, bool, bool, dict[str, Any]]:
        """Steps through the environment, incrementing the time step.

        Args:
            action: The action to take

        Returns:
            The environment's step using the action with the next observation containing the timestep info
        """
        self._timesteps += 1

        return super().step(action)

    def reset(
        self, *, seed: int | None = None, options: dict[str, Any] | None = None
    ) -> tuple[WrapperObsType, dict[str, Any]]:
        """Reset the environment setting the time to zero.

        Args:
            seed: The seed to reset the environment
            options: The options used to reset the environment

        Returns:
            Resets the environment with the initial timestep info added the observation
        """
        self._timesteps = 0

        return super().reset(seed=seed, options=options)


class FrameStackObservationV0(Wrapper):
    """Stacks environment observations in a rolling manner.

    For example, if the number of stacks is 4, then the returned observation contains
    the most recent 4 observations. For environment 'Pendulum-v1', the original observation
    is an array with shape [3], so if we stack 4 observations, the processed observation
    has shape [4, 3].

    Note:
        - After :meth:`reset` is called, the frame buffer will be filled with the initial observation.
          I.e. the observation returned by :meth:`reset` will consist of `num_stack` many identical frames.

    Example:
        >>> import gymnasium as gym
<<<<<<< HEAD
        >>> env = gym.make('CarRacing-v1')
        >>> env = FrameStackObservationV0(env, 4)
        >>> env.observation_space
        Box(4, 96, 96, 3)
=======
        >>> from gymnasium.experimental.wrappers import FrameStackObservationV0
        >>> env = gym.make("CarRacing-v2")
        >>> env = FrameStackObservationV0(env, 4)
        >>> env.observation_space
        Box(0, 255, (4, 96, 96, 3), uint8)
>>>>>>> 1a75ce1b
        >>> obs, _ = env.reset()
        >>> obs.shape
        (4, 96, 96, 3)
    """

    def __init__(
        self,
        env: Env[ObsType, ActType],
        stack_size: int,
        *,
        zeros_obs: ObsType | None = None,
    ):
        """Observation wrapper that stacks the observations in a rolling manner.

        Args:
            env: The environment to apply the wrapper
            stack_size: The number of frames to stack with zero_obs being used originally.
            zeros_obs: Keyword only parameter that allows a custom padding observation at :meth:`reset`
        """
        super().__init__(env)

        if not np.issubdtype(type(stack_size), np.integer):
            raise TypeError(
                f"The stack_size is expected to be an integer, actual type: {type(stack_size)}"
            )
        if not 1 < stack_size:
            raise ValueError(
                f"The stack_size needs to be greater than one, actual value: {stack_size}"
            )

        self.observation_space = batch_space(env.observation_space, n=stack_size)
        self.stack_size: Final[int] = stack_size

        if zeros_obs is not None:
            zeros_obs = create_empty_array(env.observation_space)
            if zeros_obs not in env.observation_space:
                warn(
                    f"Zero observation created by `create_empty_array` is not contained within the environment's observation space. {zeros_obs}"
                )
        else:
            if zeros_obs not in env.observation_space:
                warn(
                    f"`zero_obs` parameter is not contained within the environment's observation space. {zeros_obs}"
                )

        self.zero_obs: Final[ObsType] = zeros_obs
        self._stacked_obs = deque(
            [self.zero_obs for _ in range(self.stack_size)], maxlen=self.stack_size
        )
        self._stacked_array = create_empty_array(
            env.observation_space, n=self.stack_size
        )

    def step(
        self, action: WrapperActType
    ) -> tuple[WrapperObsType, SupportsFloat, bool, bool, dict[str, Any]]:
        """Steps through the environment, appending the observation to the frame buffer.

        Args:
            action: The action to step through the environment with

        Returns:
            Stacked observations, reward, terminated, truncated, and info from the environment
        """
        obs, reward, terminated, truncated, info = super().step(action)
        self._stacked_obs.append(obs)

        return (
            deepcopy(
                concatenate(
                    self.observation_space, self._stacked_obs, self._stacked_array
                )
            ),
            reward,
            terminated,
            truncated,
            info,
        )

    def reset(
        self, *, seed: int | None = None, options: dict[str, Any] | None = None
    ) -> tuple[WrapperObsType, dict[str, Any]]:
        """Reset the environment, returning the stacked observation and info.

        Args:
            seed: The environment seed
            options: The reset options

        Returns:
            The stacked observations and info
        """
        obs, info = super().reset(seed=seed, options=options)
        for _ in range(self.stack_size - 1):
            self._stacked_obs.append(self.zero_obs)
        self._stacked_obs.append(obs)

        return (
            deepcopy(
                concatenate(
                    self.observation_space, self._stacked_obs, self._stacked_array
                )
            ),
            info,
        )<|MERGE_RESOLUTION|>--- conflicted
+++ resolved
@@ -10,14 +10,11 @@
 from copy import deepcopy
 from typing import Any, SupportsFloat
 
-<<<<<<< HEAD
-=======
 
 try:
     import jumpy as jp
 except ImportError as e:
     raise ImportError("Jumpy is not installed, run `pip install jax-jumpy`") from e
->>>>>>> 1a75ce1b
 import numpy as np
 from typing_extensions import Final
 
@@ -120,7 +117,6 @@
         >>> env = gym.make("CartPole-v1")
         >>> env = TimeAwareObservationV0(env)
         >>> env.observation_space
-<<<<<<< HEAD
         Dict('obs': Box([-4.8000002e+00 ...], [4.8000002e+00 ...], (4,), float32), 'time': Box(0.0, 1.0, (1,), float32))
         >>> env.reset()[0]
         {'obs': array([ 0.01823519, -0.0446179 , -0.02796401, -0.03156282], dtype=float32), 'time': 0.0}
@@ -131,30 +127,17 @@
         >>> env = gym.make('CartPole-v1')
         >>> env = TimeAwareObservationV0(env, normalize_time=False)
         >>> env.observation_space
-        Dict('obs': Box([-4.8000002e+00 ...], [4.8000002e+00 ...], (4,), float32), 'time': Box(0, 500, (1,), int32))
-        >>> env.reset()[0]
+        Dict('obs': Box([-4.8000002e+00 ...], [4.8000002e+00 ...], (4,), float32), 'time': Box(0, 1.0, (1,), int32))
+        >>> env.reset(seed=42)
+        >>> _ = env.action_space.seed(42)[0]
         {'obs': array([ 0.01823519, -0.0446179 , -0.02796401, -0.03156282], dtype=float32), 'time': 500}
         >>> env.step(env.action_space.sample())[0]
-        {'obs': array([ 0.01734283,  0.15089367, -0.02859527, -0.33293587], dtype=float32), 'time': 499}
-=======
-        Dict('obs': Box([-4.8000002e+00 -3.4028235e+38 -4.1887903e-01 -3.4028235e+38], [4.8000002e+00 3.4028235e+38 4.1887903e-01 3.4028235e+38], (4,), float32), 'time': Box(0.0, 1.0, (1,), float32))
-        >>> _ = env.reset(seed=42)
-        >>> _ = env.action_space.seed(42)
-        >>> env.step(env.action_space.sample())[0]
         {'obs': array([ 0.02727336, -0.20172954,  0.03625453,  0.32351476], dtype=float32), 'time': 0.002}
->>>>>>> 1a75ce1b
 
         Flatten observation space example:
         >>> env = gym.make("CartPole-v1")
         >>> env = TimeAwareObservationV0(env, flatten=True)
         >>> env.observation_space
-<<<<<<< HEAD
-        Box([-4.8000002e+00 ... 0.0000000e+00], [4.8000002e+00 ... 1.0000000e+00], (5,), float32)
-        >>> _ = env.reset()
-        array([-0.00746845, -0.00803149,  0.01018551,  0.00115262,  0.        ], dtype=float32)
-        >>> env.step(env.action_space.sample())[0]
-        array([-0.00762907,  0.18694292,  0.01020856, -0.28829932,  0.002     ], dtype=float32)
-=======
         Box([-4.8000002e+00 -3.4028235e+38 -4.1887903e-01 -3.4028235e+38
           0.0000000e+00], [4.8000002e+00 3.4028235e+38 4.1887903e-01 3.4028235e+38 1.0000000e+00], (5,), float32)
         >>> _ = env.reset(seed=42)
@@ -162,7 +145,6 @@
         >>> env.step(env.action_space.sample())[0]
         array([ 0.02727336, -0.20172954,  0.03625453,  0.32351476,  0.002     ],
               dtype=float32)
->>>>>>> 1a75ce1b
     """
 
     def __init__(
@@ -284,7 +266,7 @@
 
 
 class FrameStackObservationV0(Wrapper):
-    """Stacks environment observations in a rolling manner.
+    """Observation wrapper that stacks the observations in a rolling manner.
 
     For example, if the number of stacks is 4, then the returned observation contains
     the most recent 4 observations. For environment 'Pendulum-v1', the original observation
@@ -297,18 +279,11 @@
 
     Example:
         >>> import gymnasium as gym
-<<<<<<< HEAD
-        >>> env = gym.make('CarRacing-v1')
-        >>> env = FrameStackObservationV0(env, 4)
-        >>> env.observation_space
-        Box(4, 96, 96, 3)
-=======
         >>> from gymnasium.experimental.wrappers import FrameStackObservationV0
         >>> env = gym.make("CarRacing-v2")
         >>> env = FrameStackObservationV0(env, 4)
         >>> env.observation_space
         Box(0, 255, (4, 96, 96, 3), uint8)
->>>>>>> 1a75ce1b
         >>> obs, _ = env.reset()
         >>> obs.shape
         (4, 96, 96, 3)
@@ -328,6 +303,9 @@
             stack_size: The number of frames to stack with zero_obs being used originally.
             zeros_obs: Keyword only parameter that allows a custom padding observation at :meth:`reset`
         """
+        assert np.issubdtype(type(stack_size), np.integer)
+        assert stack_size > 0
+
         super().__init__(env)
 
         if not np.issubdtype(type(stack_size), np.integer):
