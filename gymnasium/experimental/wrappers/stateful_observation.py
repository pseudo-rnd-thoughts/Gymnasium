"""A collection of stateful observation wrappers.

* ``DelayObservationV0`` - A wrapper for delaying the returned observation
* ``TimeAwareObservationV0`` - A wrapper for adding time aware observations to environment observation
* ``FrameStackObservationV0`` - Frame stack the observations
"""
from __future__ import annotations

from collections import deque
from copy import deepcopy
from typing import Any, SupportsFloat


try:
    import jumpy as jp
except ImportError as e:
    raise ImportError("Jumpy is not installed, run `pip install jax-jumpy`") from e
import numpy as np
from typing_extensions import Final

import gymnasium.spaces as spaces
from gymnasium import Env, ObservationWrapper, Space, Wrapper
from gymnasium.core import ActType, ObsType, WrapperActType, WrapperObsType
from gymnasium.experimental.vector.utils import (
    batch_space,
    concatenate,
    create_empty_array,
)
from gymnasium.logger import warn
from gymnasium.spaces import Box, Dict, Tuple


<<<<<<< HEAD
class DelayObservationV0(ObservationWrapper[ObsType, ActType]):
    """Wrapper which adds a delay to the returned observation.

    Before reaching the :attr:`delay` number of timesteps, returned observations is an array of zeros with
    the same shape as the observation space.

    Example:
        >>> import gymnasium as gym
        >>> env = gym.make("CartPole-v1")
        >>> env.reset(seed=123)
        (array([ 0.01823519, -0.0446179 , -0.02796401, -0.03156282], dtype=float32), {})

        >>> env = DelayObservationV0(env, delay=2)
        >>> env.reset(seed=123)
        (array([0., 0., 0., 0.], dtype=float32), {})
        >>> env.step(env.action_space.sample())
        (array([0., 0., 0., 0.], dtype=float32), 1.0, False, False, {})
        >>> env.step(env.action_space.sample())
        (array([ 0.01823519, -0.0446179 , -0.02796401, -0.03156282], dtype=float32), 1.0, False, False, {})
    """

    def __init__(self, env: Env[ObsType, ActType], delay: int):
        """Initialises the DelayObservation wrapper with an integer.
=======
class DelayObservationV0(gym.ObservationWrapper[ObsType, ActType, ObsType]):
    """Wrapper which adds a delay to the returned observation."""

    def __init__(self, env: gym.Env[ObsType, ActType], delay: int):
        """Initialize the DelayObservation wrapper.
>>>>>>> f9b81acf

        Args:
            env: The environment to wrap
            delay: The number of timesteps to delay observations
        """
        super().__init__(env)

        if not np.issubdtype(type(delay), np.integer):
            raise TypeError(
                f"The delay is expected to be an integer, actual type: {type(delay)}"
            )
        if not 0 <= delay:
            raise ValueError(
                f"The delay needs to be greater than zero, actual value: {delay}"
            )

<<<<<<< HEAD
        self.delay: Final[int] = int(delay)
        self.observation_queue: Final[deque] = deque()
=======
        self.delay: Final[int] = delay
        self.observation_queue: Final[deque[ObsType]] = deque()
>>>>>>> f9b81acf

        zero_obs = create_empty_array(self.observation_space)
        if zero_obs not in self.observation_space:
            warn(
                f"The zero observation is not contained within the observation space. Please report this on github. Zero obs: {zero_obs}"
            )

    def reset(
        self, *, seed: int | None = None, options: dict[str, Any] | None = None
    ) -> tuple[ObsType, dict[str, Any]]:
        """Resets the environment, clearing the observation queue."""
        self.observation_queue.clear()

        return super().reset(seed=seed, options=options)

    def observation(self, observation: ObsType) -> ObsType:
        """Return the delayed observation."""
        self.observation_queue.append(observation)

        if len(self.observation_queue) > self.delay:
            return self.observation_queue.popleft()
        else:
            return create_empty_array(self.observation_space)


<<<<<<< HEAD
class TimeAwareObservationV0(ObservationWrapper[WrapperObsType, ActType]):
=======
class TimeAwareObservationV0(gym.ObservationWrapper[WrapperObsType, ActType, ObsType]):
>>>>>>> f9b81acf
    """Augment the observation with time information of the episode.

    The :attr:`normalize_time` if ``True`` represents time as a normalized value between [0,1]
    otherwise if ``False``, the number of timesteps remaining before truncation occurs is an integer.

    For environments with ``Dict`` observation spaces, the time information is automatically
    added in the key `"time"` (can be changed through :attr:`dict_time_key`) and for environments with ``Tuple``
    observation space, the time information is added as the final element in the tuple.
    Otherwise, the observation space is transformed into a ``Dict`` observation space with two keys,
    `"obs"` for the base environment's observation and `"time"` for the time information.

    To flatten the observation, use the :attr:`flatten` parameter which will use the
    :func:`gymnasium.spaces.utils.flatten` function.

    Example:
        >>> import gymnasium as gym
        >>> from gymnasium.experimental.wrappers import TimeAwareObservationV0
        >>> env = gym.make("CartPole-v1")
        >>> env = TimeAwareObservationV0(env)
        >>> env.observation_space
        Dict('obs': Box([-4.8000002e+00 ...], [4.8000002e+00 ...], (4,), float32), 'time': Box(0.0, 1.0, (1,), float32))
        >>> env.reset()[0]
        {'obs': array([ 0.01823519, -0.0446179 , -0.02796401, -0.03156282], dtype=float32), 'time': 0.0}
        >>> env.step(env.action_space.sample())[0]
        {'obs': array([ 0.01734283, -0.23932791, -0.02859527,  0.25216764], dtype=float32), 'time': 0.002}

    Unnormalize time observation space example:
        >>> env = gym.make('CartPole-v1')
        >>> env = TimeAwareObservationV0(env, normalize_time=False)
        >>> env.observation_space
        Dict('obs': Box([-4.8000002e+00 ...], [4.8000002e+00 ...], (4,), float32), 'time': Box(0, 1.0, (1,), int32))
        >>> env.reset(seed=42)
        >>> _ = env.action_space.seed(42)[0]
        {'obs': array([ 0.01823519, -0.0446179 , -0.02796401, -0.03156282], dtype=float32), 'time': 500}
        >>> env.step(env.action_space.sample())[0]
        {'obs': array([ 0.02727336, -0.20172954,  0.03625453,  0.32351476], dtype=float32), 'time': 0.002}

        Flatten observation space example:
        >>> env = gym.make("CartPole-v1")
        >>> env = TimeAwareObservationV0(env, flatten=True)
        >>> env.observation_space
        Box([-4.8000002e+00 -3.4028235e+38 -4.1887903e-01 -3.4028235e+38
          0.0000000e+00], [4.8000002e+00 3.4028235e+38 4.1887903e-01 3.4028235e+38 1.0000000e+00], (5,), float32)
        >>> _ = env.reset(seed=42)
        >>> _ = env.action_space.seed(42)
        >>> env.step(env.action_space.sample())[0]
        array([ 0.02727336, -0.20172954,  0.03625453,  0.32351476,  0.002     ],
              dtype=float32)
    """

    def __init__(
        self,
<<<<<<< HEAD
        env: Env[ObsType, ActType],
=======
        env: gym.Env[ObsType, ActType],
>>>>>>> f9b81acf
        flatten: bool = False,
        normalize_time: bool = True,
        *,
        dict_time_key: str = "time",
    ):
        """Initialize :class:`TimeAwareObservationV0`.

        Args:
            env: The environment to apply the wrapper
            flatten: Flatten the observation to a `Box` of a single dimension
            normalize_time: if `True` return time in the range [0,1]
                otherwise return time as remaining timesteps before truncation
            dict_time_key: For environment with a ``Dict`` observation space, the key for the time space. By default, `"time"`.
        """
        super().__init__(env)

        self.flatten: Final[bool] = flatten
        self.normalize_time: Final[bool] = normalize_time

        if hasattr(env, "_max_episode_steps"):
            self.max_timesteps = getattr(env, "_max_episode_steps")
        elif env.spec is not None and env.spec.max_episode_steps is not None:
            self.max_timesteps = env.spec.max_episode_steps
        else:
            raise ValueError(
                "The environment must be wrapped by a TimeLimit wrapper or the spec specify a `max_episode_steps`."
            )

        self._timesteps: int = 0

        # Find the normalized time space
        if self.normalize_time:
            self._time_preprocess_func = lambda time: np.array(
                [time / self.max_timesteps], dtype=np.float32
            )
            time_space = Box(0.0, 1.0)
        else:
            self._time_preprocess_func = lambda time: np.array(
                [self.max_timesteps - time], dtype=np.int32
            )
            time_space = Box(0, self.max_timesteps, dtype=np.int32)

        # Find the observation space
        if isinstance(env.observation_space, Dict):
            assert dict_time_key not in env.observation_space.keys()
            observation_space = Dict(
                {dict_time_key: time_space, **env.observation_space.spaces}
            )
            self._append_data_func = lambda obs, time: {dict_time_key: time, **obs}
        elif isinstance(env.observation_space, Tuple):
            observation_space = Tuple(env.observation_space.spaces + (time_space,))
            self._append_data_func = lambda obs, time: obs + (time,)
        else:
            observation_space = Dict(obs=env.observation_space, time=time_space)
            self._append_data_func = lambda obs, time: {"obs": obs, "time": time}

        # If to flatten the observation space
        if self.flatten:
            self.observation_space: Space[WrapperObsType] = spaces.flatten_space(
                observation_space
            )
            self._obs_postprocess_func = lambda obs: spaces.flatten(
                observation_space, obs
            )
        else:
            self.observation_space: Space[WrapperObsType] = observation_space
            self._obs_postprocess_func = lambda obs: obs

    def observation(self, observation: ObsType) -> WrapperObsType:
        """Adds to the observation with the current time information.

        Args:
            observation: The observation to add the time step to

        Returns:
            The observation with the time information appended to it
        """
        return self._obs_postprocess_func(
            self._append_data_func(
                observation, self._time_preprocess_func(self._timesteps)
            )
        )

    def step(
        self, action: ActType
    ) -> tuple[WrapperObsType, SupportsFloat, bool, bool, dict[str, Any]]:
        """Steps through the environment, incrementing the time step.

        Args:
            action: The action to take

        Returns:
            The environment's step using the action with the next observation containing the timestep info
        """
        self._timesteps += 1

        return super().step(action)

    def reset(
        self, *, seed: int | None = None, options: dict[str, Any] | None = None
    ) -> tuple[WrapperObsType, dict[str, Any]]:
        """Reset the environment setting the time to zero.

        Args:
            seed: The seed to reset the environment
            options: The options used to reset the environment

        Returns:
            Resets the environment with the initial timestep info added the observation
        """
        self._timesteps = 0

        return super().reset(seed=seed, options=options)


<<<<<<< HEAD
class FrameStackObservationV0(Wrapper):
=======
class FrameStackObservationV0(gym.Wrapper[WrapperObsType, ActType, ObsType, ActType]):
>>>>>>> f9b81acf
    """Observation wrapper that stacks the observations in a rolling manner.

    For example, if the number of stacks is 4, then the returned observation contains
    the most recent 4 observations. For environment 'Pendulum-v1', the original observation
    is an array with shape [3], so if we stack 4 observations, the processed observation
    has shape [4, 3].

    Note:
        - After :meth:`reset` is called, the frame buffer will be filled with the initial observation.
          I.e. the observation returned by :meth:`reset` will consist of `num_stack` many identical frames.

    Example:
        >>> import gymnasium as gym
        >>> from gymnasium.experimental.wrappers import FrameStackObservationV0
        >>> env = gym.make("CarRacing-v2")
        >>> env = FrameStackObservationV0(env, 4)
        >>> env.observation_space
        Box(0, 255, (4, 96, 96, 3), uint8)
        >>> obs, _ = env.reset()
        >>> obs.shape
        (4, 96, 96, 3)
    """

    def __init__(
        self,
        env: Env[ObsType, ActType],
        stack_size: int,
        *,
        zeros_obs: ObsType | None = None,
    ):
        """Observation wrapper that stacks the observations in a rolling manner.

        Args:
            env: The environment to apply the wrapper
            stack_size: The number of frames to stack with zero_obs being used originally.
            zeros_obs: Keyword only parameter that allows a custom padding observation at :meth:`reset`
        """
        assert np.issubdtype(type(stack_size), np.integer)
        assert stack_size > 0

        super().__init__(env)

        if not np.issubdtype(type(stack_size), np.integer):
            raise TypeError(
                f"The stack_size is expected to be an integer, actual type: {type(stack_size)}"
            )
        if not 1 < stack_size:
            raise ValueError(
                f"The stack_size needs to be greater than one, actual value: {stack_size}"
            )

        self.observation_space = batch_space(env.observation_space, n=stack_size)
        self.stack_size: Final[int] = stack_size

        if zeros_obs is not None:
            zeros_obs = create_empty_array(env.observation_space)
            if zeros_obs not in env.observation_space:
                warn(
                    f"Zero observation created by `create_empty_array` is not contained within the environment's observation space. {zeros_obs}"
                )
        else:
            if zeros_obs not in env.observation_space:
                warn(
                    f"`zero_obs` parameter is not contained within the environment's observation space. {zeros_obs}"
                )

        self.zero_obs: Final[ObsType] = zeros_obs
        self._stacked_obs = deque(
            [self.zero_obs for _ in range(self.stack_size)], maxlen=self.stack_size
        )
        self._stacked_array = create_empty_array(
            env.observation_space, n=self.stack_size
        )

    def step(
        self, action: WrapperActType
    ) -> tuple[WrapperObsType, SupportsFloat, bool, bool, dict[str, Any]]:
        """Steps through the environment, appending the observation to the frame buffer.

        Args:
            action: The action to step through the environment with

        Returns:
            Stacked observations, reward, terminated, truncated, and info from the environment
        """
        obs, reward, terminated, truncated, info = super().step(action)
        self._stacked_obs.append(obs)

        return (
            deepcopy(
                concatenate(
                    self.observation_space, self._stacked_obs, self._stacked_array
                )
            ),
            reward,
            terminated,
            truncated,
            info,
        )

    def reset(
        self, *, seed: int | None = None, options: dict[str, Any] | None = None
    ) -> tuple[WrapperObsType, dict[str, Any]]:
        """Reset the environment, returning the stacked observation and info.

        Args:
            seed: The environment seed
            options: The reset options

        Returns:
            The stacked observations and info
        """
        obs, info = super().reset(seed=seed, options=options)
        for _ in range(self.stack_size - 1):
            self._stacked_obs.append(self.zero_obs)
        self._stacked_obs.append(obs)

        return (
            deepcopy(
                concatenate(
                    self.observation_space, self._stacked_obs, self._stacked_array
                )
            ),
            info,
<<<<<<< HEAD
=======
        )

    def _init_stacked_obs(self) -> deque[ObsType]:
        return deque(
            iterate(
                self.observation_space,
                create_empty_array(self.env.observation_space, n=self.stack_size),
            )
>>>>>>> f9b81acf
        )<|MERGE_RESOLUTION|>--- conflicted
+++ resolved
@@ -9,14 +9,9 @@
 from collections import deque
 from copy import deepcopy
 from typing import Any, SupportsFloat
-
-
-try:
-    import jumpy as jp
-except ImportError as e:
-    raise ImportError("Jumpy is not installed, run `pip install jax-jumpy`") from e
+from typing_extensions import Final
+
 import numpy as np
-from typing_extensions import Final
 
 import gymnasium.spaces as spaces
 from gymnasium import Env, ObservationWrapper, Space, Wrapper
@@ -30,8 +25,7 @@
 from gymnasium.spaces import Box, Dict, Tuple
 
 
-<<<<<<< HEAD
-class DelayObservationV0(ObservationWrapper[ObsType, ActType]):
+class DelayObservationV0(ObservationWrapper[ObsType, ActType, ObsType]):
     """Wrapper which adds a delay to the returned observation.
 
     Before reaching the :attr:`delay` number of timesteps, returned observations is an array of zeros with
@@ -54,13 +48,6 @@
 
     def __init__(self, env: Env[ObsType, ActType], delay: int):
         """Initialises the DelayObservation wrapper with an integer.
-=======
-class DelayObservationV0(gym.ObservationWrapper[ObsType, ActType, ObsType]):
-    """Wrapper which adds a delay to the returned observation."""
-
-    def __init__(self, env: gym.Env[ObsType, ActType], delay: int):
-        """Initialize the DelayObservation wrapper.
->>>>>>> f9b81acf
 
         Args:
             env: The environment to wrap
@@ -77,13 +64,8 @@
                 f"The delay needs to be greater than zero, actual value: {delay}"
             )
 
-<<<<<<< HEAD
         self.delay: Final[int] = int(delay)
         self.observation_queue: Final[deque] = deque()
-=======
-        self.delay: Final[int] = delay
-        self.observation_queue: Final[deque[ObsType]] = deque()
->>>>>>> f9b81acf
 
         zero_obs = create_empty_array(self.observation_space)
         if zero_obs not in self.observation_space:
@@ -109,11 +91,7 @@
             return create_empty_array(self.observation_space)
 
 
-<<<<<<< HEAD
-class TimeAwareObservationV0(ObservationWrapper[WrapperObsType, ActType]):
-=======
-class TimeAwareObservationV0(gym.ObservationWrapper[WrapperObsType, ActType, ObsType]):
->>>>>>> f9b81acf
+class TimeAwareObservationV0(ObservationWrapper[WrapperObsType, ActType, ObsType]):
     """Augment the observation with time information of the episode.
 
     The :attr:`normalize_time` if ``True`` represents time as a normalized value between [0,1]
@@ -166,11 +144,7 @@
 
     def __init__(
         self,
-<<<<<<< HEAD
         env: Env[ObsType, ActType],
-=======
-        env: gym.Env[ObsType, ActType],
->>>>>>> f9b81acf
         flatten: bool = False,
         normalize_time: bool = True,
         *,
@@ -286,11 +260,7 @@
         return super().reset(seed=seed, options=options)
 
 
-<<<<<<< HEAD
-class FrameStackObservationV0(Wrapper):
-=======
-class FrameStackObservationV0(gym.Wrapper[WrapperObsType, ActType, ObsType, ActType]):
->>>>>>> f9b81acf
+class FrameStackObservationV0(Wrapper[WrapperObsType, ActType, ObsType, ActType]):
     """Observation wrapper that stacks the observations in a rolling manner.
 
     For example, if the number of stacks is 4, then the returned observation contains
@@ -415,15 +385,4 @@
                 )
             ),
             info,
-<<<<<<< HEAD
-=======
-        )
-
-    def _init_stacked_obs(self) -> deque[ObsType]:
-        return deque(
-            iterate(
-                self.observation_space,
-                create_empty_array(self.env.observation_space, n=self.stack_size),
-            )
->>>>>>> f9b81acf
         )