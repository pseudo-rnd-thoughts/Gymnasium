--- conflicted
+++ resolved
@@ -41,9 +41,6 @@
         The output object. This object is a (possibly nested) numpy array.
 
     Raises:
-<<<<<<< HEAD
-        ValueError: Space
-=======
         ValueError: Space is not a valid :class:`gym.Space` instance
 
     Example:
@@ -55,7 +52,6 @@
         >>> concatenate(space, items, out)
         array([[0.77395606, 0.43887845, 0.85859793],
                [0.697368  , 0.09417735, 0.97562236]], dtype=float32)
->>>>>>> d46ff0e1
     """
     if isinstance(space, Space):
         raise ValueError(
@@ -120,7 +116,6 @@
 
     In most cases, the array will be contained within the batched space, however, this is not guaranteed.
 
-<<<<<<< HEAD
     Example::
 
         >>> from gymnasium.spaces import Box, Dict
@@ -133,8 +128,6 @@
                [0., 0., 0.]], dtype=float32)), ('velocity', array([[0., 0.],
                [0., 0.]], dtype=float32))])
 
-=======
->>>>>>> d46ff0e1
     Args:
         space: Observation space of a single environment in the vectorized environment.
         n: Number of environments in the vectorized environment. If `None`, creates an empty sample from `space`.
