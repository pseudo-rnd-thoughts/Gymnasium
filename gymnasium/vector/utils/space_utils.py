--- conflicted
+++ resolved
@@ -10,14 +10,10 @@
 from __future__ import annotations
 
 import typing
-<<<<<<< HEAD
-from collections.abc import Iterable, Iterator
-=======
 from collections.abc import Callable
->>>>>>> 428493e5
 from copy import deepcopy
 from functools import singledispatch
-from typing import Any
+from typing import Any, Iterable, Iterator
 
 import numpy as np
 
