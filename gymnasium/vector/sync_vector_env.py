"""A synchronous vector environment."""
from copy import deepcopy
<<<<<<< HEAD
from typing import Any, Callable, Iterator, List, Optional, Union
=======
from typing import Any, Callable, Iterable, List, Optional, Sequence, Union
>>>>>>> d71a1358

import numpy as np

from gymnasium import Env
from gymnasium.vector.utils import concatenate, create_empty_array, iterate
from gymnasium.vector.utils.spaces import batch_space
from gymnasium.vector.vector_env import VectorEnv


__all__ = ["SyncVectorEnv"]


class SyncVectorEnv(VectorEnv):
    """Vectorized environment that serially runs multiple environments.

    Example::

        >>> import gymnasium as gym
        >>> env = gym.vector.SyncVectorEnv([
        ...     lambda: gym.make("Pendulum-v0", g=9.81),
        ...     lambda: gym.make("Pendulum-v0", g=1.62)
        ... ])
        >>> env.reset()
        array([[-0.8286432 ,  0.5597771 ,  0.90249056],
               [-0.85009176,  0.5266346 ,  0.60007906]], dtype=float32)
    """

    def __init__(
        self,
<<<<<<< HEAD
        env_fns: Iterator[Callable[[], Env]],
=======
        env_fns: Iterable[Callable[[], Env]],
        observation_space: Space = None,
        action_space: Space = None,
>>>>>>> d71a1358
        copy: bool = True,
    ):
        """Vectorized environment that serially runs multiple environments.

        Args:
            env_fns: iterable of callable functions that create the environments.
            copy: If ``True``, then the :meth:`reset` and :meth:`step` methods return a copy of the observations.

        Raises:
            RuntimeError: If the observation space of some sub-environment does not match observation_space
                (or, by default, the observation space of the first sub-environment).
        """
        super().__init__()
        self.env_fns = env_fns
        self.envs = [env_fn() for env_fn in env_fns]
        self.num_envs = len(self.envs)
        self.copy = copy
        self.metadata = self.envs[0].metadata

        self.spec = self.envs[0].spec

        self.single_observation_space = self.envs[0].observation_space
        self.single_action_space = self.envs[0].action_space

        self.observation_space = batch_space(
            self.single_observation_space, self.num_envs
        )
        self.action_space = batch_space(self.single_action_space, self.num_envs)

        self._check_spaces()
        self.observations = create_empty_array(
            self.single_observation_space, n=self.num_envs, fn=np.zeros
        )
        self._rewards = np.zeros((self.num_envs,), dtype=np.float64)
        self._terminateds = np.zeros((self.num_envs,), dtype=np.bool_)
        self._truncateds = np.zeros((self.num_envs,), dtype=np.bool_)

    def reset(
        self,
        seed: Optional[Union[int, List[int]]] = None,
        options: Optional[dict] = None,
    ):
        """Waits for the calls triggered by :meth:`reset_async` to finish and returns the results.

        Args:
            seed: The reset environment seed
            options: Option information for the environment reset

        Returns:
            The reset observation of the environment and reset information
        """
        if seed is None:
            seed = [None for _ in range(self.num_envs)]
        if isinstance(seed, int):
            seed = [seed + i for i in range(self.num_envs)]
        assert len(seed) == self.num_envs

        self._terminateds[:] = False
        self._truncateds[:] = False
        observations = []
        infos = {}
        for i, (env, single_seed) in enumerate(zip(self.envs, seed)):

            kwargs = {}
            if single_seed is not None:
                kwargs["seed"] = single_seed
            if options is not None:
                kwargs["options"] = options

            observation, info = env.reset(**kwargs)
            observations.append(observation)
            infos = self._add_info(infos, info, i)

        self.observations = concatenate(
            self.single_observation_space, observations, self.observations
        )
        return (deepcopy(self.observations) if self.copy else self.observations), infos

    def step(self, actions):
        """Steps through each of the environments returning the batched results.

        Returns:
            The batched environment step results
        """
        actions = iterate(self.action_space, actions)

        observations, infos = [], {}
        for i, (env, action) in enumerate(zip(self.envs, actions)):

            (
                observation,
                self._rewards[i],
                self._terminateds[i],
                self._truncateds[i],
                info,
            ) = env.step(action)

            if self._terminateds[i] or self._truncateds[i]:
                old_observation, old_info = observation, info
                observation, info = env.reset()
                info["final_observation"] = old_observation
                info["final_info"] = old_info
            observations.append(observation)
            infos = self._add_info(infos, info, i)
        self.observations = concatenate(
            self.single_observation_space, observations, self.observations
        )

        return (
            deepcopy(self.observations) if self.copy else self.observations,
            np.copy(self._rewards),
            np.copy(self._terminateds),
            np.copy(self._truncateds),
            infos,
        )

    def call(self, name, *args, **kwargs) -> tuple:
        """Calls the method with name and applies args and kwargs.

        Args:
            name: The method name
            *args: The method args
            **kwargs: The method kwargs

        Returns:
            Tuple of results
        """
        results = []
        for env in self.envs:
            function = getattr(env, name)
            if callable(function):
                results.append(function(*args, **kwargs))
            else:
                results.append(function)

        return tuple(results)

    def get_attr(self, name: str):
        """Get a property from each parallel environment.

        Args:
            name (str): Name of the property to be get from each individual environment.

        Returns:
            The property with name
        """
        return self.call(name)

    def set_attr(self, name: str, values: Union[list, tuple, Any]):
        """Sets an attribute of the sub-environments.

        Args:
            name: The property name to change
            values: Values of the property to be set to. If ``values`` is a list or
                tuple, then it corresponds to the values for each individual
                environment, otherwise, a single value is set for all environments.

        Raises:
            ValueError: Values must be a list or tuple with length equal to the number of environments.
        """
        if not isinstance(values, (list, tuple)):
            values = [values for _ in range(self.num_envs)]
        if len(values) != self.num_envs:
            raise ValueError(
                "Values must be a list or tuple with length equal to the "
                f"number of environments. Got `{len(values)}` values for "
                f"{self.num_envs} environments."
            )

        for env, value in zip(self.envs, values):
            setattr(env, name, value)

    def close_extras(self, **kwargs):
        """Close the environments."""
        [env.close() for env in self.envs]

    def _check_spaces(self) -> bool:
        for env in self.envs:
            if not (env.observation_space == self.single_observation_space):
                raise RuntimeError(
                    "Some environments have an observation space different from "
                    f"`{self.single_observation_space}`. In order to batch observations, "
                    "the observation spaces from all environments must be equal."
                )

            if not (env.action_space == self.single_action_space):
                raise RuntimeError(
                    "Some environments have an action space different from "
                    f"`{self.single_action_space}`. In order to batch actions, the "
                    "action spaces from all environments must be equal."
                )

        return True<|MERGE_RESOLUTION|>--- conflicted
+++ resolved
@@ -1,10 +1,6 @@
 """A synchronous vector environment."""
 from copy import deepcopy
-<<<<<<< HEAD
-from typing import Any, Callable, Iterator, List, Optional, Union
-=======
 from typing import Any, Callable, Iterable, List, Optional, Sequence, Union
->>>>>>> d71a1358
 
 import numpy as np
 
@@ -34,13 +30,9 @@
 
     def __init__(
         self,
-<<<<<<< HEAD
-        env_fns: Iterator[Callable[[], Env]],
-=======
         env_fns: Iterable[Callable[[], Env]],
         observation_space: Space = None,
         action_space: Space = None,
->>>>>>> d71a1358
         copy: bool = True,
     ):
         """Vectorized environment that serially runs multiple environments.
