"""An async vector environment."""

from __future__ import annotations

import multiprocessing
import sys
import time
import traceback
from collections.abc import Callable, Sequence
from copy import deepcopy
from enum import Enum
from multiprocessing import Queue
from multiprocessing.connection import Connection
<<<<<<< HEAD
from typing import Any
=======
from multiprocessing.sharedctypes import SynchronizedArray
from typing import Any, Callable, Sequence
>>>>>>> cfda6b51

import numpy as np

from gymnasium import Space, logger
from gymnasium.core import ActType, Env, ObsType, RenderFrame
from gymnasium.error import (
    AlreadyPendingCallError,
    ClosedEnvironmentError,
    CustomSpaceError,
    NoAsyncCallError,
)
from gymnasium.spaces.utils import is_space_dtype_shape_equiv
from gymnasium.vector.utils import (
    CloudpickleWrapper,
    batch_differing_spaces,
    batch_space,
    clear_mpi_env_vars,
    concatenate,
    create_empty_array,
    create_shared_memory,
    iterate,
    read_from_shared_memory,
    write_to_shared_memory,
)
from gymnasium.vector.vector_env import ArrayType, AutoresetMode, VectorEnv


__all__ = ["AsyncVectorEnv", "AsyncState"]


class AsyncState(Enum):
    """The AsyncVectorEnv possible states given the different actions."""

    DEFAULT = "default"
    WAITING_RESET = "reset"
    WAITING_STEP = "step"
    WAITING_CALL = "call"


class AsyncVectorEnv(VectorEnv):
    """Vectorized environment that runs multiple environments in parallel.

    It uses ``multiprocessing`` processes, and pipes for communication.

    Example:
        >>> import gymnasium as gym
        >>> envs = gym.make_vec("Pendulum-v1", num_envs=2, vectorization_mode="async")
        >>> envs
        AsyncVectorEnv(Pendulum-v1, num_envs=2)
        >>> envs = gym.vector.AsyncVectorEnv([
        ...     lambda: gym.make("Pendulum-v1", g=9.81),
        ...     lambda: gym.make("Pendulum-v1", g=1.62)
        ... ])
        >>> envs
        AsyncVectorEnv(num_envs=2)
        >>> observations, infos = envs.reset(seed=42)
        >>> observations
        array([[-0.14995256,  0.9886932 , -0.12224312],
               [ 0.5760367 ,  0.8174238 , -0.91244936]], dtype=float32)
        >>> infos
        {}
        >>> _ = envs.action_space.seed(123)
        >>> observations, rewards, terminations, truncations, infos = envs.step(envs.action_space.sample())
        >>> observations
        array([[-0.1851753 ,  0.98270553,  0.714599  ],
               [ 0.6193494 ,  0.7851154 , -1.0808398 ]], dtype=float32)
        >>> rewards
        array([-2.96495728, -1.00214607])
        >>> terminations
        array([False, False])
        >>> truncations
        array([False, False])
        >>> infos
        {}
    """

    def __init__(
        self,
        env_fns: Sequence[Callable[[], Env]],
        shared_memory: bool = True,
        copy: bool = True,
        context: str | None = None,
        daemon: bool = True,
        worker: (
            Callable[
                [int, Callable[[], Env], Connection, Connection, bool, Queue], None
            ]
            | None
        ) = None,
        observation_mode: str | Space = "same",
        autoreset_mode: str | AutoresetMode = AutoresetMode.NEXT_STEP,
    ):
        """Vectorized environment that runs multiple environments in parallel.

        Args:
            env_fns: Functions that create the environments.
            shared_memory: If ``True``, then the observations from the worker processes are communicated back through
                shared variables. This can improve the efficiency if the observations are large (e.g. images).
            copy: If ``True``, then the :meth:`AsyncVectorEnv.reset` and :meth:`AsyncVectorEnv.step` methods
                return a copy of the observations.
            context: Context for `multiprocessing`. If ``None``, then the default context is used.
            daemon: If ``True``, then subprocesses have ``daemon`` flag turned on; that is, they will quit if
                the head process quits. However, ``daemon=True`` prevents subprocesses to spawn children,
                so for some environments you may want to have it set to ``False``.
            worker: If set, then use that worker in a subprocess instead of a default one.
                Can be useful to override some inner vector env logic, for instance, how resets on termination or truncation are handled.
            observation_mode: Defines how environment observation spaces should be batched. 'same' defines that there should be ``n`` copies of identical spaces.
                'different' defines that there can be multiple observation spaces with different parameters though requires the same shape and dtype,
                warning, may raise unexpected errors. Passing a ``Tuple[Space, Space]`` object allows defining a custom ``single_observation_space`` and
                ``observation_space``, warning, may raise unexpected errors.
            autoreset_mode: The Autoreset Mode used, see https://farama.org/Vector-Autoreset-Mode for more information.

        Warnings:
            worker is an advanced mode option. It provides a high degree of flexibility and a high chance
            to shoot yourself in the foot; thus, if you are writing your own worker, it is recommended to start
            from the code for ``_worker`` (or ``_async_worker``) method, and add changes.

        Raises:
            RuntimeError: If the observation space of some sub-environment does not match observation_space
                (or, by default, the observation space of the first sub-environment).
            ValueError: If observation_space is a custom space (i.e. not a default space in Gym,
                such as gymnasium.spaces.Box, gymnasium.spaces.Discrete, or gymnasium.spaces.Dict) and shared_memory is True.
        """
        self.env_fns = env_fns
        self.shared_memory = shared_memory
        self.copy = copy
        self.context = context
        self.daemon = daemon
        self.worker = worker
        self.observation_mode = observation_mode
        self.autoreset_mode = (
            autoreset_mode
            if isinstance(autoreset_mode, AutoresetMode)
            else AutoresetMode(autoreset_mode)
        )

        self.num_envs = len(env_fns)

        # This would be nice to get rid of, but without it there's a deadlock between shared memory and pipes
        # Create a dummy environment to gather the metadata and observation / action space of the environment
        dummy_env = env_fns[0]()

        # As we support `make_vec(spec)` then we can't include a `spec = dummy_env.spec` as this doesn't guarantee we can actual recreate the vector env.
        self.metadata = dummy_env.metadata
        self.metadata["autoreset_mode"] = self.autoreset_mode
        self.render_mode = dummy_env.render_mode

        self.single_action_space = dummy_env.action_space
        self.action_space = batch_space(self.single_action_space, self.num_envs)

        if isinstance(observation_mode, tuple) and len(observation_mode) == 2:
            assert isinstance(observation_mode[0], Space)
            assert isinstance(observation_mode[1], Space)
            self.observation_space, self.single_observation_space = observation_mode
        else:
            if observation_mode == "same":
                self.single_observation_space = dummy_env.observation_space
                self.observation_space = batch_space(
                    self.single_observation_space, self.num_envs
                )
            elif observation_mode == "different":
                # the environment is created and instantly destroy, might cause issues for some environment
                # but I don't believe there is anything else we can do, for users with issues, pre-compute the spaces and use the custom option.
                env_spaces = [env().observation_space for env in self.env_fns]

                self.single_observation_space = env_spaces[0]
                self.observation_space = batch_differing_spaces(env_spaces)
            else:
                raise ValueError(
                    f"Invalid `observation_mode`, expected: 'same' or 'different' or tuple of single and batch observation space, actual got {observation_mode}"
                )

        dummy_env.close()
        del dummy_env

        # Generate the multiprocessing context for the observation buffer
        ctx = multiprocessing.get_context(context)
        if self.shared_memory:
            try:
                _obs_buffer = create_shared_memory(
                    self.single_observation_space, n=self.num_envs, ctx=ctx
                )
                self.observations = read_from_shared_memory(
                    self.single_observation_space, _obs_buffer, n=self.num_envs
                )
            except CustomSpaceError as e:
                raise ValueError(
                    "Using `AsyncVector(..., shared_memory=True)` caused an error, you can disable this feature with `shared_memory=False` however this is slower."
                ) from e
        else:
            _obs_buffer = None
            self.observations = create_empty_array(
                self.single_observation_space, n=self.num_envs, fn=np.zeros
            )

        self.parent_pipes, self.processes = [], []
        self.error_queue = ctx.Queue()
        target = worker or _async_worker
        with clear_mpi_env_vars():
            for idx, env_fn in enumerate(self.env_fns):
                parent_pipe, child_pipe = ctx.Pipe()
                process = ctx.Process(
                    target=target,
                    name=f"Worker<{type(self).__name__}>-{idx}",
                    args=(
                        idx,
                        CloudpickleWrapper(env_fn),
                        child_pipe,
                        parent_pipe,
                        _obs_buffer,
                        self.error_queue,
                        self.autoreset_mode,
                    ),
                )

                self.parent_pipes.append(parent_pipe)
                self.processes.append(process)

                process.daemon = daemon
                process.start()
                child_pipe.close()

        self._state = AsyncState.DEFAULT
        self._check_spaces()

    @property
    def np_random_seed(self) -> tuple[int, ...]:
        """Returns a tuple of np_random seeds for all the wrapped envs."""
        return self.get_attr("np_random_seed")

    @property
    def np_random(self) -> tuple[np.random.Generator, ...]:
        """Returns the tuple of the numpy random number generators for the wrapped envs."""
        return self.get_attr("np_random")

    def reset(
        self,
        *,
        seed: int | list[int] | None = None,
        options: dict[str, Any] | None = None,
    ) -> tuple[ObsType, dict[str, Any]]:
        """Resets all sub-environments in parallel and return a batch of concatenated observations and info.

        Args:
            seed: The environment reset seeds
            options: If to return the options

        Returns:
            A batch of observations and info from the vectorized environment.
        """
        self.reset_async(seed=seed, options=options)
        return self.reset_wait()

    def reset_async(
        self,
        seed: int | list[int] | None = None,
        options: dict | None = None,
    ):
        """Send calls to the :obj:`reset` methods of the sub-environments.

        To get the results of these calls, you may invoke :meth:`reset_wait`.

        Args:
            seed: List of seeds for each environment
            options: The reset option

        Raises:
            ClosedEnvironmentError: If the environment was closed (if :meth:`close` was previously called).
            AlreadyPendingCallError: If the environment is already waiting for a pending call to another
                method (e.g. :meth:`step_async`). This can be caused by two consecutive
                calls to :meth:`reset_async`, with no call to :meth:`reset_wait` in between.
        """
        self._assert_is_running()

        if seed is None:
            seed = [None for _ in range(self.num_envs)]
        elif isinstance(seed, int):
            seed = [seed + i for i in range(self.num_envs)]
        assert (
            len(seed) == self.num_envs
        ), f"If seeds are passed as a list the length must match num_envs={self.num_envs} but got length={len(seed)}."

        if self._state != AsyncState.DEFAULT:
            raise AlreadyPendingCallError(
                f"Calling `reset_async` while waiting for a pending call to `{self._state.value}` to complete",
                str(self._state.value),
            )

        if options is not None and "reset_mask" in options:
            reset_mask = options.pop("reset_mask")
            assert isinstance(
                reset_mask, np.ndarray
            ), f"`options['reset_mask': mask]` must be a numpy array, got {type(reset_mask)}"
            assert reset_mask.shape == (
                self.num_envs,
            ), f"`options['reset_mask': mask]` must have shape `({self.num_envs},)`, got {reset_mask.shape}"
            assert (
                reset_mask.dtype == np.bool_
            ), f"`options['reset_mask': mask]` must have `dtype=np.bool_`, got {reset_mask.dtype}"
            assert np.any(
                reset_mask
            ), f"`options['reset_mask': mask]` must contain a boolean array, got reset_mask={reset_mask}"

            for pipe, env_seed, env_reset in zip(self.parent_pipes, seed, reset_mask):
                if env_reset:
                    env_kwargs = {"seed": env_seed, "options": options}
                    pipe.send(("reset", env_kwargs))
                else:
                    pipe.send(("reset-noop", None))
        else:
            for pipe, env_seed in zip(self.parent_pipes, seed):
                env_kwargs = {"seed": env_seed, "options": options}
                pipe.send(("reset", env_kwargs))

        self._state = AsyncState.WAITING_RESET

    def reset_wait(
        self,
        timeout: int | float | None = None,
    ) -> tuple[ObsType, dict[str, Any]]:
        """Waits for the calls triggered by :meth:`reset_async` to finish and returns the results.

        Args:
            timeout: Number of seconds before the call to ``reset_wait`` times out. If `None`, the call to ``reset_wait`` never times out.

        Returns:
            A tuple of batched observations and list of dictionaries

        Raises:
            ClosedEnvironmentError: If the environment was closed (if :meth:`close` was previously called).
            NoAsyncCallError: If :meth:`reset_wait` was called without any prior call to :meth:`reset_async`.
            TimeoutError: If :meth:`reset_wait` timed out.
        """
        self._assert_is_running()
        if self._state != AsyncState.WAITING_RESET:
            raise NoAsyncCallError(
                "Calling `reset_wait` without any prior " "call to `reset_async`.",
                AsyncState.WAITING_RESET.value,
            )

        if not self._poll_pipe_envs(timeout):
            self._state = AsyncState.DEFAULT
            raise multiprocessing.TimeoutError(
                f"The call to `reset_wait` has timed out after {timeout} second(s)."
            )

        results, successes = zip(*[pipe.recv() for pipe in self.parent_pipes])
        self._raise_if_errors(successes)

        infos = {}
        results, info_data = zip(*results)
        for i, info in enumerate(info_data):
            infos = self._add_info(infos, info, i)

        if not self.shared_memory:
            self.observations = concatenate(
                self.single_observation_space, results, self.observations
            )

        self._state = AsyncState.DEFAULT
        return (deepcopy(self.observations) if self.copy else self.observations), infos

    def step(
        self, actions: ActType
    ) -> tuple[ObsType, ArrayType, ArrayType, ArrayType, dict[str, Any]]:
        """Take an action for each parallel environment.

        Args:
            actions: element of :attr:`action_space` batch of actions.

        Returns:
            Batch of (observations, rewards, terminations, truncations, infos)
        """
        self.step_async(actions)
        return self.step_wait()

    def step_async(self, actions: np.ndarray):
        """Send the calls to :meth:`Env.step` to each sub-environment.

        Args:
            actions: Batch of actions. element of :attr:`VectorEnv.action_space`

        Raises:
            ClosedEnvironmentError: If the environment was closed (if :meth:`close` was previously called).
            AlreadyPendingCallError: If the environment is already waiting for a pending call to another
                method (e.g. :meth:`reset_async`). This can be caused by two consecutive
                calls to :meth:`step_async`, with no call to :meth:`step_wait` in
                between.
        """
        self._assert_is_running()
        if self._state != AsyncState.DEFAULT:
            raise AlreadyPendingCallError(
                f"Calling `step_async` while waiting for a pending call to `{self._state.value}` to complete.",
                str(self._state.value),
            )

        iter_actions = iterate(self.action_space, actions)
        for pipe, action in zip(self.parent_pipes, iter_actions):
            pipe.send(("step", action))
        self._state = AsyncState.WAITING_STEP

    def step_wait(
        self, timeout: int | float | None = None
    ) -> tuple[np.ndarray, np.ndarray, np.ndarray, np.ndarray, dict]:
        """Wait for the calls to :obj:`step` in each sub-environment to finish.

        Args:
            timeout: Number of seconds before the call to :meth:`step_wait` times out. If ``None``, the call to :meth:`step_wait` never times out.

        Returns:
             The batched environment step information, (obs, reward, terminated, truncated, info)

        Raises:
            ClosedEnvironmentError: If the environment was closed (if :meth:`close` was previously called).
            NoAsyncCallError: If :meth:`step_wait` was called without any prior call to :meth:`step_async`.
            TimeoutError: If :meth:`step_wait` timed out.
        """
        self._assert_is_running()
        if self._state != AsyncState.WAITING_STEP:
            raise NoAsyncCallError(
                "Calling `step_wait` without any prior call " "to `step_async`.",
                AsyncState.WAITING_STEP.value,
            )

        if not self._poll_pipe_envs(timeout):
            self._state = AsyncState.DEFAULT
            raise multiprocessing.TimeoutError(
                f"The call to `step_wait` has timed out after {timeout} second(s)."
            )

        observations, rewards, terminations, truncations, infos = [], [], [], [], {}
        successes = []
        for env_idx, pipe in enumerate(self.parent_pipes):
            env_step_return, success = pipe.recv()

            successes.append(success)
            if success:
                observations.append(env_step_return[0])
                rewards.append(env_step_return[1])
                terminations.append(env_step_return[2])
                truncations.append(env_step_return[3])
                infos = self._add_info(infos, env_step_return[4], env_idx)

        self._raise_if_errors(successes)

        if not self.shared_memory:
            self.observations = concatenate(
                self.single_observation_space,
                observations,
                self.observations,
            )

        self._state = AsyncState.DEFAULT
        return (
            deepcopy(self.observations) if self.copy else self.observations,
            np.array(rewards, dtype=np.float64),
            np.array(terminations, dtype=np.bool_),
            np.array(truncations, dtype=np.bool_),
            infos,
        )

    def call(self, name: str, *args: Any, **kwargs: Any) -> tuple[Any, ...]:
        """Call a method from each parallel environment with args and kwargs.

        Args:
            name (str): Name of the method or property to call.
            *args: Position arguments to apply to the method call.
            **kwargs: Keyword arguments to apply to the method call.

        Returns:
            List of the results of the individual calls to the method or property for each environment.
        """
        self.call_async(name, *args, **kwargs)
        return self.call_wait()

    def render(self) -> tuple[RenderFrame, ...] | None:
        """Returns a list of rendered frames from the environments."""
        return self.call("render")

    def call_async(self, name: str, *args, **kwargs):
        """Calls the method with name asynchronously and apply args and kwargs to the method.

        Args:
            name: Name of the method or property to call.
            *args: Arguments to apply to the method call.
            **kwargs: Keyword arguments to apply to the method call.

        Raises:
            ClosedEnvironmentError: If the environment was closed (if :meth:`close` was previously called).
            AlreadyPendingCallError: Calling `call_async` while waiting for a pending call to complete
        """
        self._assert_is_running()
        if self._state != AsyncState.DEFAULT:
            raise AlreadyPendingCallError(
                f"Calling `call_async` while waiting for a pending call to `{self._state.value}` to complete.",
                str(self._state.value),
            )

        for pipe in self.parent_pipes:
            pipe.send(("_call", (name, args, kwargs)))
        self._state = AsyncState.WAITING_CALL

    def call_wait(self, timeout: int | float | None = None) -> tuple[Any, ...]:
        """Calls all parent pipes and waits for the results.

        Args:
            timeout: Number of seconds before the call to :meth:`step_wait` times out.
                If ``None`` (default), the call to :meth:`step_wait` never times out.

        Returns:
            List of the results of the individual calls to the method or property for each environment.

        Raises:
            NoAsyncCallError: Calling :meth:`call_wait` without any prior call to :meth:`call_async`.
            TimeoutError: The call to :meth:`call_wait` has timed out after timeout second(s).
        """
        self._assert_is_running()
        if self._state != AsyncState.WAITING_CALL:
            raise NoAsyncCallError(
                "Calling `call_wait` without any prior call to `call_async`.",
                AsyncState.WAITING_CALL.value,
            )

        if not self._poll_pipe_envs(timeout):
            self._state = AsyncState.DEFAULT
            raise multiprocessing.TimeoutError(
                f"The call to `call_wait` has timed out after {timeout} second(s)."
            )

        results, successes = zip(*[pipe.recv() for pipe in self.parent_pipes])
        self._raise_if_errors(successes)
        self._state = AsyncState.DEFAULT

        return results

    def get_attr(self, name: str) -> tuple[Any, ...]:
        """Get a property from each parallel environment.

        Args:
            name (str): Name of the property to be get from each individual environment.

        Returns:
            The property with name
        """
        return self.call(name)

    def set_attr(self, name: str, values: list[Any] | tuple[Any] | object):
        """Sets an attribute of the sub-environments.

        Args:
            name: Name of the property to be set in each individual environment.
            values: Values of the property to be set to. If ``values`` is a list or
                tuple, then it corresponds to the values for each individual
                environment, otherwise a single value is set for all environments.

        Raises:
            ValueError: Values must be a list or tuple with length equal to the number of environments.
            AlreadyPendingCallError: Calling :meth:`set_attr` while waiting for a pending call to complete.
        """
        self._assert_is_running()
        if not isinstance(values, (list, tuple)):
            values = [values for _ in range(self.num_envs)]
        if len(values) != self.num_envs:
            raise ValueError(
                "Values must be a list or tuple with length equal to the number of environments. "
                f"Got `{len(values)}` values for {self.num_envs} environments."
            )

        if self._state != AsyncState.DEFAULT:
            raise AlreadyPendingCallError(
                f"Calling `set_attr` while waiting for a pending call to `{self._state.value}` to complete.",
                str(self._state.value),
            )

        for pipe, value in zip(self.parent_pipes, values):
            pipe.send(("_setattr", (name, value)))
        _, successes = zip(*[pipe.recv() for pipe in self.parent_pipes])
        self._raise_if_errors(successes)

    def close_extras(self, timeout: int | float | None = None, terminate: bool = False):
        """Close the environments & clean up the extra resources (processes and pipes).

        Args:
            timeout: Number of seconds before the call to :meth:`close` times out. If ``None``,
                the call to :meth:`close` never times out. If the call to :meth:`close`
                times out, then all processes are terminated.
            terminate: If ``True``, then the :meth:`close` operation is forced and all processes are terminated.

        Raises:
            TimeoutError: If :meth:`close` timed out.
        """
        timeout = 0 if terminate else timeout
        try:
            if self._state != AsyncState.DEFAULT:
                logger.warn(
                    f"Calling `close` while waiting for a pending call to `{self._state.value}` to complete."
                )
                function = getattr(self, f"{self._state.value}_wait")
                function(timeout)
        except multiprocessing.TimeoutError:
            terminate = True

        if terminate:
            for process in self.processes:
                if process.is_alive():
                    process.terminate()
        else:
            for pipe in self.parent_pipes:
                if (pipe is not None) and (not pipe.closed):
                    pipe.send(("close", None))
            for pipe in self.parent_pipes:
                if (pipe is not None) and (not pipe.closed):
                    pipe.recv()

        for pipe in self.parent_pipes:
            if pipe is not None:
                pipe.close()
        for process in self.processes:
            process.join()

    def _poll_pipe_envs(self, timeout: int | None = None):
        self._assert_is_running()

        if timeout is None:
            return True

        end_time = time.perf_counter() + timeout
        for pipe in self.parent_pipes:
            delta = max(end_time - time.perf_counter(), 0)

            if pipe is None:
                return False
            if pipe.closed or (not pipe.poll(delta)):
                return False
        return True

    def _check_spaces(self):
        self._assert_is_running()

        for pipe in self.parent_pipes:
            pipe.send(
                (
                    "_check_spaces",
                    (
                        self.observation_mode,
                        self.single_observation_space,
                        self.single_action_space,
                    ),
                )
            )

        results, successes = zip(*[pipe.recv() for pipe in self.parent_pipes])
        self._raise_if_errors(successes)
        same_observation_spaces, same_action_spaces = zip(*results)

        if not all(same_observation_spaces):
            if self.observation_mode == "same":
                raise RuntimeError(
                    "AsyncVectorEnv(..., observation_mode='same') however some of the sub-environments observation spaces are not equivalent. If this is intentional, use `observation_mode='different'` instead."
                )
            else:
                raise RuntimeError(
                    "AsyncVectorEnv(..., observation_mode='different' or custom space) however the sub-environment's observation spaces do not share a common shape and dtype."
                )

        if not all(same_action_spaces):
            raise RuntimeError(
                f"Some environments have an action space different from `{self.single_action_space}`. "
                "In order to batch actions, the action spaces from all environments must be equal."
            )

    def _assert_is_running(self):
        if self.closed:
            raise ClosedEnvironmentError(
                f"Trying to operate on `{type(self).__name__}`, after a call to `close()`."
            )

    def _raise_if_errors(self, successes: list[bool] | tuple[bool]):
        if all(successes):
            return

        num_errors = self.num_envs - sum(successes)
        assert num_errors > 0
        for i in range(num_errors):
            index, exctype, value, trace = self.error_queue.get()

            logger.error(
                f"Received the following error from Worker-{index} - Shutting it down"
            )
            logger.error(f"{trace}")

            self.parent_pipes[index].close()
            self.parent_pipes[index] = None

            if i == num_errors - 1:
                logger.error("Raising the last exception back to the main process.")
                self._state = AsyncState.DEFAULT
                raise exctype(value)

    def __del__(self):
        """On deleting the object, checks that the vector environment is closed."""
        if not getattr(self, "closed", True) and hasattr(self, "_state"):
            self.close(terminate=True)


def _async_worker(
    index: int,
    env_fn: callable,
    pipe: Connection,
    parent_pipe: Connection,
    shared_memory: SynchronizedArray | dict[str, Any] | tuple[Any, ...],
    error_queue: Queue,
    autoreset_mode: AutoresetMode,
):
    env = env_fn()
    observation_space = env.observation_space
    action_space = env.action_space
    autoreset = False
    observation = None

    parent_pipe.close()

    try:
        while True:
            command, data = pipe.recv()

            if command == "reset":
                observation, info = env.reset(**data)
                if shared_memory:
                    write_to_shared_memory(
                        observation_space, index, observation, shared_memory
                    )
                    observation = None
                    autoreset = False
                pipe.send(((observation, info), True))
            elif command == "reset-noop":
                pipe.send(((observation, {}), True))
            elif command == "step":
                if autoreset_mode == AutoresetMode.NEXT_STEP:
                    if autoreset:
                        observation, info = env.reset()
                        reward, terminated, truncated = 0, False, False
                    else:
                        (
                            observation,
                            reward,
                            terminated,
                            truncated,
                            info,
                        ) = env.step(data)
                    autoreset = terminated or truncated
                elif autoreset_mode == AutoresetMode.SAME_STEP:
                    (
                        observation,
                        reward,
                        terminated,
                        truncated,
                        info,
                    ) = env.step(data)

                    if terminated or truncated:
                        reset_observation, reset_info = env.reset()

                        info = {
                            "final_info": info,
                            "final_obs": observation,
                            **reset_info,
                        }
                        observation = reset_observation
                elif autoreset_mode == AutoresetMode.DISABLED:
                    assert autoreset is False
                    (
                        observation,
                        reward,
                        terminated,
                        truncated,
                        info,
                    ) = env.step(data)
                else:
                    raise ValueError(f"Unexpected autoreset_mode: {autoreset_mode}")

                if shared_memory:
                    write_to_shared_memory(
                        observation_space, index, observation, shared_memory
                    )
                    observation = None

                pipe.send(((observation, reward, terminated, truncated, info), True))
            elif command == "close":
                pipe.send((None, True))
                break
            elif command == "_call":
                name, args, kwargs = data
                if name in ["reset", "step", "close", "_setattr", "_check_spaces"]:
                    raise ValueError(
                        f"Trying to call function `{name}` with `call`, use `{name}` directly instead."
                    )

                attr = env.get_wrapper_attr(name)
                if callable(attr):
                    pipe.send((attr(*args, **kwargs), True))
                else:
                    pipe.send((attr, True))
            elif command == "_setattr":
                name, value = data
                env.set_wrapper_attr(name, value)
                pipe.send((None, True))
            elif command == "_check_spaces":
                obs_mode, single_obs_space, single_action_space = data

                pipe.send(
                    (
                        (
                            (
                                single_obs_space == observation_space
                                if obs_mode == "same"
                                else is_space_dtype_shape_equiv(
                                    single_obs_space, observation_space
                                )
                            ),
                            single_action_space == action_space,
                        ),
                        True,
                    )
                )
            else:
                raise RuntimeError(
                    f"Received unknown command `{command}`. Must be one of [`reset`, `step`, `close`, `_call`, `_setattr`, `_check_spaces`]."
                )
    except (KeyboardInterrupt, Exception):
        error_type, error_message, _ = sys.exc_info()
        trace = traceback.format_exc()

        error_queue.put((index, error_type, error_message, trace))
        pipe.send((None, False))
    finally:
        env.close()<|MERGE_RESOLUTION|>--- conflicted
+++ resolved
@@ -6,17 +6,12 @@
 import sys
 import time
 import traceback
-from collections.abc import Callable, Sequence
 from copy import deepcopy
 from enum import Enum
 from multiprocessing import Queue
 from multiprocessing.connection import Connection
-<<<<<<< HEAD
-from typing import Any
-=======
 from multiprocessing.sharedctypes import SynchronizedArray
 from typing import Any, Callable, Sequence
->>>>>>> cfda6b51
 
 import numpy as np
 
