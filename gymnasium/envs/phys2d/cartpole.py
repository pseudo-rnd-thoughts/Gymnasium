--- conflicted
+++ resolved
@@ -2,11 +2,7 @@
 
 from __future__ import annotations
 
-<<<<<<< HEAD
-from typing import Any
-=======
 from typing import Any, Tuple, TypeAlias
->>>>>>> 428493e5
 
 import jax
 import jax.numpy as jnp
@@ -21,13 +17,9 @@
 from gymnasium.vector import AutoresetMode
 
 
-<<<<<<< HEAD
-RenderStateType = tuple["pygame.Surface", "pygame.time.Clock"]  # type: ignore  # noqa: F821
-=======
 PRNGKeyType: TypeAlias = jax.Array
 StateType: TypeAlias = jax.Array
 RenderStateType = Tuple["pygame.Surface", "pygame.time.Clock"]  # type: ignore  # noqa: F821
->>>>>>> 428493e5
 
 
 @struct.dataclass
