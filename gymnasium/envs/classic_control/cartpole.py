"""
Classic cart-pole system implemented by Rich Sutton et al.
Copied from http://incompleteideas.net/sutton/book/code/pole.c
permalink: https://perma.cc/C9ZM-652R
"""
import math
from typing import Optional, Tuple, Union

import numpy as np

import gymnasium as gym
from gymnasium import logger, spaces
from gymnasium.envs.classic_control import utils
from gymnasium.error import DependencyNotInstalled
from gymnasium.vector.utils import batch_space


class CartPoleEnv(gym.Env[np.ndarray, Union[int, np.ndarray]]):
    """
    ## Description

    This environment corresponds to the version of the cart-pole problem described by Barto, Sutton, and Anderson in
    ["Neuronlike Adaptive Elements That Can Solve Difficult Learning Control Problem"](https://ieeexplore.ieee.org/document/6313077).
    A pole is attached by an un-actuated joint to a cart, which moves along a frictionless track.
    The pendulum is placed upright on the cart and the goal is to balance the pole by applying forces
     in the left and right direction on the cart.

    ## Action Space

    The action is a `ndarray` with shape `(1,)` which can take values `{0, 1}` indicating the direction
     of the fixed force the cart is pushed with.

    - 0: Push cart to the left
    - 1: Push cart to the right

    **Note**: The velocity that is reduced or increased by the applied force is not fixed and it depends on the angle
     the pole is pointing. The center of gravity of the pole varies the amount of energy needed to move the cart underneath it

    ## Observation Space

    The observation is a `ndarray` with shape `(4,)` with the values corresponding to the following positions and velocities:

    | Num | Observation           | Min                 | Max               |
    |-----|-----------------------|---------------------|-------------------|
    | 0   | Cart Position         | -4.8                | 4.8               |
    | 1   | Cart Velocity         | -Inf                | Inf               |
    | 2   | Pole Angle            | ~ -0.418 rad (-24°) | ~ 0.418 rad (24°) |
    | 3   | Pole Angular Velocity | -Inf                | Inf               |

    **Note:** While the ranges above denote the possible values for observation space of each element,
        it is not reflective of the allowed values of the state space in an unterminated episode. Particularly:
    -  The cart x-position (index 0) can be take values between `(-4.8, 4.8)`, but the episode terminates
       if the cart leaves the `(-2.4, 2.4)` range.
    -  The pole angle can be observed between  `(-.418, .418)` radians (or **±24°**), but the episode terminates
       if the pole angle is not in the range `(-.2095, .2095)` (or **±12°**)

    ## Rewards

    Since the goal is to keep the pole upright for as long as possible, a reward of `+1` for every step taken,
    including the termination step, is allotted. The threshold for rewards is 475 for v1.

    ## Starting State

    All observations are assigned a uniformly random value in `(-0.05, 0.05)`

    ## Episode End

    The episode ends if any one of the following occurs:

    1. Termination: Pole Angle is greater than ±12°
    2. Termination: Cart Position is greater than ±2.4 (center of the cart reaches the edge of the display)
    3. Truncation: Episode length is greater than 500 (200 for v0)

    ## Arguments

    ```python
    import gymnasium as gym
    gym.make('CartPole-v1')
    ```

    On reset, the `options` parameter allows the user to change the bounds used to determine
    the new random state.
    """

    metadata = {
        "render_modes": ["human", "rgb_array"],
        "render_fps": 50,
    }

    def __init__(self, render_mode: Optional[str] = None):
        self.gravity = 9.8
        self.masscart = 1.0
        self.masspole = 0.1
        self.total_mass = self.masspole + self.masscart
        self.length = 0.5  # actually half the pole's length
        self.polemass_length = self.masspole * self.length
        self.force_mag = 10.0
        self.tau = 0.02  # seconds between state updates
        self.kinematics_integrator = "euler"

        # Angle at which to fail the episode
        self.theta_threshold_radians = 12 * 2 * math.pi / 360
        self.x_threshold = 2.4

        # Angle limit set to 2 * theta_threshold_radians so failing observation
        # is still within bounds.
        high = np.array(
            [
                self.x_threshold * 2,
                np.finfo(np.float32).max,
                self.theta_threshold_radians * 2,
                np.finfo(np.float32).max,
            ],
            dtype=np.float32,
        )

        self.action_space = spaces.Discrete(2)
        self.observation_space = spaces.Box(-high, high, dtype=np.float32)

        self.render_mode = render_mode

        self.screen_width = 600
        self.screen_height = 400
        self.screen = None
        self.clock = None
        self.isopen = True
        self.state = None

        self.steps_beyond_terminated = None

    def step(self, action):
        assert self.action_space.contains(
            action
        ), f"{action!r} ({type(action)}) invalid"
        assert self.state is not None, "Call reset before using step method."
        x, x_dot, theta, theta_dot = self.state
        force = self.force_mag if action == 1 else -self.force_mag
        costheta = math.cos(theta)
        sintheta = math.sin(theta)

        # For the interested reader:
        # https://coneural.org/florian/papers/05_cart_pole.pdf
        temp = (
            force + self.polemass_length * theta_dot**2 * sintheta
        ) / self.total_mass
        thetaacc = (self.gravity * sintheta - costheta * temp) / (
            self.length * (4.0 / 3.0 - self.masspole * costheta**2 / self.total_mass)
        )
        xacc = temp - self.polemass_length * thetaacc * costheta / self.total_mass

        if self.kinematics_integrator == "euler":
            x = x + self.tau * x_dot
            x_dot = x_dot + self.tau * xacc
            theta = theta + self.tau * theta_dot
            theta_dot = theta_dot + self.tau * thetaacc
        else:  # semi-implicit euler
            x_dot = x_dot + self.tau * xacc
            x = x + self.tau * x_dot
            theta_dot = theta_dot + self.tau * thetaacc
            theta = theta + self.tau * theta_dot

        self.state = (x, x_dot, theta, theta_dot)

        terminated = bool(
            x < -self.x_threshold
            or x > self.x_threshold
            or theta < -self.theta_threshold_radians
            or theta > self.theta_threshold_radians
        )

        if not terminated:
            reward = 1.0
        elif self.steps_beyond_terminated is None:
            # Pole just fell!
            self.steps_beyond_terminated = 0
            reward = 1.0
        else:
            if self.steps_beyond_terminated == 0:
                logger.warn(
                    "You are calling 'step()' even though this "
                    "environment has already returned terminated = True. You "
                    "should always call 'reset()' once you receive 'terminated = "
                    "True' -- any further steps are undefined behavior."
                )
            self.steps_beyond_terminated += 1
            reward = 0.0

        if self.render_mode == "human":
            self.render()
        return np.array(self.state, dtype=np.float32), reward, terminated, False, {}

    def reset(
        self,
        *,
        seed: Optional[int] = None,
        options: Optional[dict] = None,
    ):
        super().reset(seed=seed)
        # Note that if you use custom reset bounds, it may lead to out-of-bound
        # state/observations.
        low, high = utils.maybe_parse_reset_bounds(
            options, -0.05, 0.05  # default low
        )  # default high
        self.state = self.np_random.uniform(low=low, high=high, size=(4,))
        self.steps_beyond_terminated = None

        if self.render_mode == "human":
            self.render()
        return np.array(self.state, dtype=np.float32), {}

    def render(self):
        if self.render_mode is None:
            assert self.spec is not None
            gym.logger.warn(
                "You are calling render method without specifying any render mode. "
                "You can specify the render_mode at initialization, "
                f'e.g. gym.make("{self.spec.id}", render_mode="rgb_array")'
            )
            return

        try:
            import pygame
            from pygame import gfxdraw
        except ImportError as e:
            raise DependencyNotInstalled(
                "pygame is not installed, run `pip install gymnasium[classic-control]`"
            ) from e

        if self.screen is None:
            pygame.init()
            if self.render_mode == "human":
                pygame.display.init()
                self.screen = pygame.display.set_mode(
                    (self.screen_width, self.screen_height)
                )
            else:  # mode == "rgb_array"
                self.screen = pygame.Surface((self.screen_width, self.screen_height))
        if self.clock is None:
            self.clock = pygame.time.Clock()

        world_width = self.x_threshold * 2
        scale = self.screen_width / world_width
        polewidth = 10.0
        polelen = scale * (2 * self.length)
        cartwidth = 50.0
        cartheight = 30.0

        if self.state is None:
            return None

        x = self.state

        self.surf = pygame.Surface((self.screen_width, self.screen_height))
        self.surf.fill((255, 255, 255))

        l, r, t, b = -cartwidth / 2, cartwidth / 2, cartheight / 2, -cartheight / 2
        axleoffset = cartheight / 4.0
        cartx = x[0] * scale + self.screen_width / 2.0  # MIDDLE OF CART
        carty = 100  # TOP OF CART
        cart_coords = [(l, b), (l, t), (r, t), (r, b)]
        cart_coords = [(c[0] + cartx, c[1] + carty) for c in cart_coords]
        gfxdraw.aapolygon(self.surf, cart_coords, (0, 0, 0))
        gfxdraw.filled_polygon(self.surf, cart_coords, (0, 0, 0))

        l, r, t, b = (
            -polewidth / 2,
            polewidth / 2,
            polelen - polewidth / 2,
            -polewidth / 2,
        )

        pole_coords = []
        for coord in [(l, b), (l, t), (r, t), (r, b)]:
            coord = pygame.math.Vector2(coord).rotate_rad(-x[2])
            coord = (coord[0] + cartx, coord[1] + carty + axleoffset)
            pole_coords.append(coord)
        gfxdraw.aapolygon(self.surf, pole_coords, (202, 152, 101))
        gfxdraw.filled_polygon(self.surf, pole_coords, (202, 152, 101))

        gfxdraw.aacircle(
            self.surf,
            int(cartx),
            int(carty + axleoffset),
            int(polewidth / 2),
            (129, 132, 203),
        )
        gfxdraw.filled_circle(
            self.surf,
            int(cartx),
            int(carty + axleoffset),
            int(polewidth / 2),
            (129, 132, 203),
        )

        gfxdraw.hline(self.surf, 0, self.screen_width, carty, (0, 0, 0))

        self.surf = pygame.transform.flip(self.surf, False, True)
        self.screen.blit(self.surf, (0, 0))
        if self.render_mode == "human":
            pygame.event.pump()
            self.clock.tick(self.metadata["render_fps"])
            pygame.display.flip()

        elif self.render_mode == "rgb_array":
            return np.transpose(
                np.array(pygame.surfarray.pixels3d(self.screen)), axes=(1, 0, 2)
            )

    def close(self):
        if self.screen is not None:
            import pygame

            pygame.display.quit()
            pygame.quit()
            self.isopen = False


class CartPoleVectorEnv(gym.experimental.VectorEnv):
    metadata = {
        "render_modes": ["human", "rgb_array"],
        "render_fps": 50,
    }

    def __init__(
        self,
        num_envs: int = 2,
        max_episode_steps: int = 500,
        render_mode: Optional[str] = None,
    ):
        super().__init__()
        self.num_envs = num_envs
        self.gravity = 9.8
        self.masscart = 1.0
        self.masspole = 0.1
        self.total_mass = self.masspole + self.masscart
        self.length = 0.5  # actually half the pole's length
        self.polemass_length = self.masspole * self.length
        self.force_mag = 10.0
        self.tau = 0.02  # seconds between state updates
        self.kinematics_integrator = "euler"
        self.max_episode_steps = max_episode_steps

        self.steps = np.zeros(num_envs, dtype=np.int32)

        # Angle at which to fail the episode
        self.theta_threshold_radians = 12 * 2 * math.pi / 360
        self.x_threshold = 2.4

        # Angle limit set to 2 * theta_threshold_radians so failing observation
        # is still within bounds.
        high = np.array(
            [
                self.x_threshold * 2,
                np.finfo(np.float32).max,
                self.theta_threshold_radians * 2,
                np.finfo(np.float32).max,
            ],
            dtype=np.float32,
        )

        self.low = -0.05
        self.high = 0.05

        self.action_space = batch_space(spaces.Discrete(2), num_envs)
        self.observation_space = batch_space(
            spaces.Box(-high, high, dtype=np.float32), num_envs
        )

        self.render_mode = render_mode

        self.screen_width = 600
        self.screen_height = 400
        self.screens = None
        self.clocks = None
        self.isopen = True
        self.state = None

        self.steps_beyond_terminated = None

<<<<<<< HEAD
        self._to_reset = np.zeros(num_envs, dtype=np.bool)

=======
>>>>>>> 861eec9f
    def step(
        self, action: np.ndarray
    ) -> Tuple[np.ndarray, np.ndarray, np.ndarray, np.ndarray, dict]:
        assert self.action_space.contains(
            action
        ), f"{action!r} ({type(action)}) invalid"
        assert self.state is not None, "Call reset before using step method."

        x, x_dot, theta, theta_dot = self.state
        force = np.sign(action - 0.5) * self.force_mag
        costheta = np.cos(theta)
        sintheta = np.sin(theta)

        # For the interested reader:
        # https://coneural.org/florian/papers/05_cart_pole.pdf
        temp = (
            force + self.polemass_length * theta_dot**2 * sintheta
        ) / self.total_mass
        thetaacc = (self.gravity * sintheta - costheta * temp) / (
            self.length * (4.0 / 3.0 - self.masspole * costheta**2 / self.total_mass)
        )
        xacc = temp - self.polemass_length * thetaacc * costheta / self.total_mass

        if self.kinematics_integrator == "euler":
            x = x + self.tau * x_dot
            x_dot = x_dot + self.tau * xacc
            theta = theta + self.tau * theta_dot
            theta_dot = theta_dot + self.tau * thetaacc
        else:  # semi-implicit euler
            x_dot = x_dot + self.tau * xacc
            x = x + self.tau * x_dot
            theta_dot = theta_dot + self.tau * thetaacc
            theta = theta + self.tau * theta_dot

        self.state = np.stack((x, x_dot, theta, theta_dot))

        terminated: np.ndarray = (
            (x < -self.x_threshold)
            | (x > self.x_threshold)
            | (theta < -self.theta_threshold_radians)
            | (theta > self.theta_threshold_radians)
        )

        self.steps += 1

        truncated = self.steps >= self.max_episode_steps

<<<<<<< HEAD
        reward = np.ones_like(terminated, dtype=np.float32)

        if any(self._to_reset):
            self.state[:, self._to_reset] = self.np_random.uniform(
                low=self.low, high=self.high, size=(4, self._to_reset.sum())
            ).astype(np.float32)
            self.steps[self._to_reset] = 0
            reward[self._to_reset] = 0.0
            terminated[self._to_reset] = False
            truncated[self._to_reset] = False

        self._to_reset = terminated | truncated
=======
        done = terminated | truncated

        if any(done):
            # This code was generated by copilot, need to check if it works
            self.state[:, done] = self.np_random.uniform(
                low=self.low, high=self.high, size=(4, done.sum())
            ).astype(np.float32)
            self.steps[done] = 0

        reward = np.ones_like(terminated, dtype=np.float32)
>>>>>>> 861eec9f

        if self.render_mode == "human":
            self.render()

        return self.state.T, reward, terminated, truncated, {}

    def reset(
        self,
        *,
        seed: Optional[int] = None,
        options: Optional[dict] = None,
    ):
        super().reset(seed=seed)
        # Note that if you use custom reset bounds, it may lead to out-of-bound
        # state/observations.
        self.low, self.high = utils.maybe_parse_reset_bounds(
            options, -0.05, 0.05  # default low
        )  # default high
        self.state = self.np_random.uniform(
            low=self.low, high=self.high, size=(4, self.num_envs)
        ).astype(np.float32)
        self.steps_beyond_terminated = None

        if self.render_mode == "human":
            self.render()
        return self.state.T, {}

    def render(self):
        if self.render_mode is None:
<<<<<<< HEAD
            assert self.spec is not None
=======
>>>>>>> 861eec9f
            gym.logger.warn(
                "You are calling render method without specifying any render mode. "
                "You can specify the render_mode at initialization, "
                f'e.g. gym("{self.spec.id}", render_mode="rgb_array")'
            )
            return

        try:
            import pygame
            from pygame import gfxdraw
        except ImportError:
            raise DependencyNotInstalled(
                "pygame is not installed, run `pip install gymnasium[classic_control]`"
            )

        if self.screens is None:
            pygame.init()
            if self.render_mode == "human":
                pygame.display.init()
                self.screens = [
                    pygame.display.set_mode((self.screen_width, self.screen_height))
                    for _ in range(self.num_envs)
                ]
            else:  # mode == "rgb_array"
                self.screens = [
                    pygame.Surface((self.screen_width, self.screen_height))
                    for _ in range(self.num_envs)
                ]
        if self.clocks is None:
            self.clock = [pygame.time.Clock() for _ in range(self.num_envs)]

        world_width = self.x_threshold * 2
        scale = self.screen_width / world_width
        polewidth = 10.0
        polelen = scale * (2 * self.length)
        cartwidth = 50.0
        cartheight = 30.0

        if self.state is None:
            return None

        for state, screen, clock in zip(self.state, self.screens, self.clocks):
            x = self.state.T

            self.surf = pygame.Surface((self.screen_width, self.screen_height))
            self.surf.fill((255, 255, 255))

            l, r, t, b = -cartwidth / 2, cartwidth / 2, cartheight / 2, -cartheight / 2
            axleoffset = cartheight / 4.0
            cartx = x[0] * scale + self.screen_width / 2.0  # MIDDLE OF CART
            carty = 100  # TOP OF CART
            cart_coords = [(l, b), (l, t), (r, t), (r, b)]
            cart_coords = [(c[0] + cartx, c[1] + carty) for c in cart_coords]
            gfxdraw.aapolygon(self.surf, cart_coords, (0, 0, 0))
            gfxdraw.filled_polygon(self.surf, cart_coords, (0, 0, 0))

            l, r, t, b = (
                -polewidth / 2,
                polewidth / 2,
                polelen - polewidth / 2,
                -polewidth / 2,
            )

            pole_coords = []
            for coord in [(l, b), (l, t), (r, t), (r, b)]:
                coord = pygame.math.Vector2(coord).rotate_rad(-x[2])
                coord = (coord[0] + cartx, coord[1] + carty + axleoffset)
                pole_coords.append(coord)
            gfxdraw.aapolygon(self.surf, pole_coords, (202, 152, 101))
            gfxdraw.filled_polygon(self.surf, pole_coords, (202, 152, 101))

            gfxdraw.aacircle(
                self.surf,
                int(cartx),
                int(carty + axleoffset),
                int(polewidth / 2),
                (129, 132, 203),
            )
            gfxdraw.filled_circle(
                self.surf,
                int(cartx),
                int(carty + axleoffset),
                int(polewidth / 2),
                (129, 132, 203),
            )

            gfxdraw.hline(self.surf, 0, self.screen_width, carty, (0, 0, 0))

            self.surf = pygame.transform.flip(self.surf, False, True)
            screen.blit(self.surf, (0, 0))

        if self.render_mode == "human":
            pygame.event.pump()
            [clock.tick(self.metadata["render_fps"]) for clock in self.clocks]
            pygame.display.flip()

        elif self.render_mode == "rgb_array":
            return [
                np.transpose(
                    np.array(pygame.surfarray.pixels3d(screen)), axes=(1, 0, 2)
                )
                for screen in self.screens
            ]

    def close(self):
        if self.screens is not None:
            import pygame

            pygame.display.quit()
            pygame.quit()
            self.isopen = False<|MERGE_RESOLUTION|>--- conflicted
+++ resolved
@@ -12,7 +12,7 @@
 from gymnasium import logger, spaces
 from gymnasium.envs.classic_control import utils
 from gymnasium.error import DependencyNotInstalled
-from gymnasium.vector.utils import batch_space
+from gymnasium.experimental.vector.utils import batch_space
 
 
 class CartPoleEnv(gym.Env[np.ndarray, Union[int, np.ndarray]]):
@@ -377,11 +377,6 @@
 
         self.steps_beyond_terminated = None
 
-<<<<<<< HEAD
-        self._to_reset = np.zeros(num_envs, dtype=np.bool)
-
-=======
->>>>>>> 861eec9f
     def step(
         self, action: np.ndarray
     ) -> Tuple[np.ndarray, np.ndarray, np.ndarray, np.ndarray, dict]:
@@ -429,20 +424,6 @@
 
         truncated = self.steps >= self.max_episode_steps
 
-<<<<<<< HEAD
-        reward = np.ones_like(terminated, dtype=np.float32)
-
-        if any(self._to_reset):
-            self.state[:, self._to_reset] = self.np_random.uniform(
-                low=self.low, high=self.high, size=(4, self._to_reset.sum())
-            ).astype(np.float32)
-            self.steps[self._to_reset] = 0
-            reward[self._to_reset] = 0.0
-            terminated[self._to_reset] = False
-            truncated[self._to_reset] = False
-
-        self._to_reset = terminated | truncated
-=======
         done = terminated | truncated
 
         if any(done):
@@ -453,7 +434,6 @@
             self.steps[done] = 0
 
         reward = np.ones_like(terminated, dtype=np.float32)
->>>>>>> 861eec9f
 
         if self.render_mode == "human":
             self.render()
@@ -483,10 +463,6 @@
 
     def render(self):
         if self.render_mode is None:
-<<<<<<< HEAD
-            assert self.spec is not None
-=======
->>>>>>> 861eec9f
             gym.logger.warn(
                 "You are calling render method without specifying any render mode. "
                 "You can specify the render_mode at initialization, "
