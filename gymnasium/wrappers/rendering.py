--- conflicted
+++ resolved
@@ -514,11 +514,7 @@
             import pygame
         except ImportError:
             raise DependencyNotInstalled(
-<<<<<<< HEAD
-                "pygame is not installed, run `pip install gymnasium[classic-control]`"
-=======
-                'pygame is not installed, run `pip install "gymnasium[box2d]"`'
->>>>>>> 99b68b4a
+                'pygame is not installed, run `pip install "gymnasium[classic-control]"`'
             )
         if self.env.render_mode.endswith("_list"):
             last_rgb_array = self.env.render()
