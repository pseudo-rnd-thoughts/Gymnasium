"""A collections of rendering-based wrappers.

* ``RenderCollection`` - Collects rendered frames into a list
* ``RecordVideo`` - Records a video of the environments
* ``HumanRendering`` - Provides human rendering of environments with ``"rgb_array"``
* ``AddWhiteNoise`` - Randomly replaces pixels with white noise
* ``ObstructView`` - Randomly places patches of white noise to obstruct the pixel rendering
"""

from __future__ import annotations

import gc
import os
from collections.abc import Callable
from copy import deepcopy
<<<<<<< HEAD
from typing import Any, SupportsFloat
=======
from typing import Any, Callable, Generic, List, SupportsFloat
>>>>>>> 428493e5

import numpy as np

import gymnasium as gym
from gymnasium import error, logger
from gymnasium.core import ActType, ObsType, RenderFrame
from gymnasium.error import DependencyNotInstalled, InvalidProbability


__all__ = [
    "RenderCollection",
    "RecordVideo",
    "HumanRendering",
    "AddWhiteNoise",
    "ObstructView",
]


class RenderCollection(
    gym.Wrapper[ObsType, ActType, ObsType, ActType],
    Generic[ObsType, ActType, RenderFrame],
    gym.utils.RecordConstructorArgs,
):
    """Collect rendered frames of an environment such ``render`` returns a ``list[RenderedFrame]``.

    No vector version of the wrapper exists.

    Example:
        Return the list of frames for the number of steps ``render`` wasn't called.
        >>> import gymnasium as gym
        >>> env = gym.make("LunarLander-v3", render_mode="rgb_array")
        >>> env = RenderCollection(env)
        >>> _ = env.reset(seed=123)
        >>> for _ in range(5):
        ...     _ = env.step(env.action_space.sample())
        ...
        >>> frames = env.render()
        >>> len(frames)
        6

        >>> frames = env.render()
        >>> len(frames)
        0

        Return the list of frames for the number of steps the episode was running.
        >>> import gymnasium as gym
        >>> env = gym.make("LunarLander-v3", render_mode="rgb_array")
        >>> env = RenderCollection(env, pop_frames=False)
        >>> _ = env.reset(seed=123)
        >>> for _ in range(5):
        ...     _ = env.step(env.action_space.sample())
        ...
        >>> frames = env.render()
        >>> len(frames)
        6

        >>> frames = env.render()
        >>> len(frames)
        6

        Collect all frames for all episodes, without clearing them when render is called
        >>> import gymnasium as gym
        >>> env = gym.make("LunarLander-v3", render_mode="rgb_array")
        >>> env = RenderCollection(env, pop_frames=False, reset_clean=False)
        >>> _ = env.reset(seed=123)
        >>> for _ in range(5):
        ...     _ = env.step(env.action_space.sample())
        ...
        >>> _ = env.reset(seed=123)
        >>> for _ in range(5):
        ...     _ = env.step(env.action_space.sample())
        ...
        >>> frames = env.render()
        >>> len(frames)
        12

        >>> frames = env.render()
        >>> len(frames)
        12

    Change logs:
     * v0.26.2 - Initially added
    """

    def __init__(
        self,
        env: gym.Env[ObsType, ActType],
        pop_frames: bool = True,
        reset_clean: bool = True,
    ):
        """Initialize a :class:`RenderCollection` instance.

        Args:
            env: The environment that is being wrapped
            pop_frames (bool): If true, clear the collection frames after ``meth:render`` is called. Default value is ``True``.
            reset_clean (bool): If true, clear the collection frames when ``meth:reset`` is called. Default value is ``True``.
        """
        gym.utils.RecordConstructorArgs.__init__(
            self, pop_frames=pop_frames, reset_clean=reset_clean
        )
        gym.Wrapper.__init__(self, env)

        assert env.render_mode is not None
        assert not env.render_mode.endswith("_list")

        self.frame_list: list[RenderFrame] = []
        self.pop_frames = pop_frames
        self.reset_clean = reset_clean

        self.metadata = deepcopy(self.env.metadata)
        if f"{self.env.render_mode}_list" not in self.metadata["render_modes"]:
            self.metadata["render_modes"].append(f"{self.env.render_mode}_list")

    @property
    def render_mode(self):
        """Returns the collection render_mode name."""
        return f"{self.env.render_mode}_list"

    def step(
        self, action: ActType
    ) -> tuple[ObsType, SupportsFloat, bool, bool, dict[str, Any]]:
        """Perform a step in the base environment and collect a frame."""
        output = super().step(action)
        self.frame_list.append(super().render())
        return output

    def reset(
        self, *, seed: int | None = None, options: dict[str, Any] | None = None
    ) -> tuple[ObsType, dict[str, Any]]:
        """Reset the base environment, eventually clear the frame_list, and collect a frame."""
        output = super().reset(seed=seed, options=options)

        if self.reset_clean:
            self.frame_list = []
        self.frame_list.append(super().render())

        return output

    def render(self) -> list[RenderFrame]:
        """Returns the collection of frames and, if pop_frames = True, clears it."""
        frames = self.frame_list
        if self.pop_frames:
            self.frame_list = []

        return frames


class RecordVideo(
    gym.Wrapper[ObsType, ActType, ObsType, ActType],
    Generic[ObsType, ActType, RenderFrame],
    gym.utils.RecordConstructorArgs,
):
    """Records videos of environment episodes using the environment's render function.

    .. py:currentmodule:: gymnasium.utils.save_video

    Usually, you only want to record episodes intermittently, say every hundredth episode or at every thousandth environment step.
    To do this, you can specify ``episode_trigger`` or ``step_trigger``.
    They should be functions returning a boolean that indicates whether a recording should be started at the
    current episode or step, respectively.

    The ``episode_trigger`` should return ``True`` on the episode when recording should start.
    The ``step_trigger`` should return ``True`` on the n-th environment step that the recording should be started, where n sums over all previous episodes.
    If neither :attr:`episode_trigger` nor ``step_trigger`` is passed, a default ``episode_trigger`` will be employed, i.e. :func:`capped_cubic_video_schedule`.
    This function starts a video at every episode that is a power of 3 until 1000 and then every 1000 episodes.
    By default, the recording will be stopped once reset is called.
    However, you can also create recordings of fixed length (possibly spanning several episodes)
    by passing a strictly positive value for ``video_length``.

    No vector version of the wrapper exists.

    Examples - Run the environment for 50 episodes, and save the video every 10 episodes starting from the 0th:
        >>> import os
        >>> import gymnasium as gym
        >>> env = gym.make("LunarLander-v3", render_mode="rgb_array")
        >>> trigger = lambda t: t % 10 == 0
        >>> env = RecordVideo(env, video_folder="./save_videos1", episode_trigger=trigger, disable_logger=True)
        >>> for i in range(50):
        ...     termination, truncation = False, False
        ...     _ = env.reset(seed=123)
        ...     while not (termination or truncation):
        ...         obs, rew, termination, truncation, info = env.step(env.action_space.sample())
        ...
        >>> env.close()
        >>> len(os.listdir("./save_videos1"))
        5

    Examples - Run the environment for 5 episodes, start a recording every 200th step, making sure each video is 100 frames long:
        >>> import os
        >>> import gymnasium as gym
        >>> env = gym.make("LunarLander-v3", render_mode="rgb_array")
        >>> trigger = lambda t: t % 200 == 0
        >>> env = RecordVideo(env, video_folder="./save_videos2", step_trigger=trigger, video_length=100, disable_logger=True)
        >>> for i in range(5):
        ...     termination, truncation = False, False
        ...     _ = env.reset(seed=123)
        ...     _ = env.action_space.seed(123)
        ...     while not (termination or truncation):
        ...         obs, rew, termination, truncation, info = env.step(env.action_space.sample())
        ...
        >>> env.close()
        >>> len(os.listdir("./save_videos2"))
        2

    Examples - Run 3 episodes, record everything, but in chunks of 1000 frames:
        >>> import os
        >>> import gymnasium as gym
        >>> env = gym.make("LunarLander-v3", render_mode="rgb_array")
        >>> env = RecordVideo(env, video_folder="./save_videos3", video_length=1000, disable_logger=True)
        >>> for i in range(3):
        ...     termination, truncation = False, False
        ...     _ = env.reset(seed=123)
        ...     while not (termination or truncation):
        ...         obs, rew, termination, truncation, info = env.step(env.action_space.sample())
        ...
        >>> env.close()
        >>> len(os.listdir("./save_videos3"))
        2

    Change logs:
     * v0.25.0 - Initially added to replace ``wrappers.monitoring.VideoRecorder``
    """

    def __init__(
        self,
        env: gym.Env[ObsType, ActType],
        video_folder: str,
        episode_trigger: Callable[[int], bool] | None = None,
        step_trigger: Callable[[int], bool] | None = None,
        video_length: int = 0,
        name_prefix: str = "rl-video",
        fps: int | None = None,
        disable_logger: bool = True,
        gc_trigger: Callable[[int], bool] | None = lambda episode: True,
    ):
        """Wrapper records videos of rollouts.

        Args:
            env: The environment that will be wrapped
            video_folder (str): The folder where the recordings will be stored
            episode_trigger: Function that accepts an integer and returns ``True`` iff a recording should be started at this episode
            step_trigger: Function that accepts an integer and returns ``True`` iff a recording should be started at this step
            video_length (int): The length of recorded episodes. If 0, entire episodes are recorded.
                Otherwise, snippets of the specified length are captured
            name_prefix (str): Will be prepended to the filename of the recordings
            fps (int): The frame per second in the video. Provides a custom video fps for environment, if ``None`` then
                the environment metadata ``render_fps`` key is used if it exists, otherwise a default value of 30 is used.
            disable_logger (bool): Whether to disable moviepy logger or not, default it is disabled
            gc_trigger: Function that accepts an integer and returns ``True`` iff garbage collection should be performed after this episode
        """
        gym.utils.RecordConstructorArgs.__init__(
            self,
            video_folder=video_folder,
            episode_trigger=episode_trigger,
            step_trigger=step_trigger,
            video_length=video_length,
            name_prefix=name_prefix,
            disable_logger=disable_logger,
        )
        gym.Wrapper.__init__(self, env)

        if env.render_mode in {None, "human", "ansi"}:
            raise ValueError(
                f"Render mode is {env.render_mode}, which is incompatible with RecordVideo.",
                "Initialize your environment with a render_mode that returns an image, such as rgb_array.",
            )

        if episode_trigger is None and step_trigger is None:
            from gymnasium.utils.save_video import capped_cubic_video_schedule

            episode_trigger = capped_cubic_video_schedule

        self.episode_trigger = episode_trigger
        self.step_trigger = step_trigger
        self.disable_logger = disable_logger
        self.gc_trigger = gc_trigger

        self.video_folder = os.path.abspath(video_folder)
        if os.path.isdir(self.video_folder):
            logger.warn(
                f"Overwriting existing videos at {self.video_folder} folder "
                f"(try specifying a different `video_folder` for the `RecordVideo` wrapper if this is not desired)"
            )
        os.makedirs(self.video_folder, exist_ok=True)

        if fps is None:
            fps = self.metadata.get("render_fps", 30)
        self.frames_per_sec: int = fps
        self.name_prefix: str = name_prefix
        self._video_name: str | None = None
        self.video_length: int = video_length if video_length != 0 else float("inf")
        self.recording: bool = False
        self.recorded_frames: list[RenderFrame] = []
        self.render_history: list[RenderFrame] = []

        self.step_id = -1
        self.episode_id = -1

        try:
            import moviepy  # noqa: F401
        except ImportError as e:
            raise error.DependencyNotInstalled(
                'MoviePy is not installed, run `pip install "gymnasium[other]"`'
            ) from e

    def _capture_frame(self):
        assert self.recording, "Cannot capture a frame, recording wasn't started."

        frame = self.env.render()
        if isinstance(frame, list):
            if len(frame) == 0:  # render was called
                return
            self.render_history += frame
            frame = frame[-1]

        if isinstance(frame, np.ndarray):
            self.recorded_frames.append(frame)
        else:
            self.stop_recording()
            logger.warn(
                f"Recording stopped: expected type of frame returned by render to be a numpy array, got instead {type(frame)}."
            )

    def reset(
        self, *, seed: int | None = None, options: dict[str, Any] | None = None
    ) -> tuple[ObsType, dict[str, Any]]:
        """Reset the environment and eventually starts a new recording."""
        obs, info = super().reset(seed=seed, options=options)
        self.episode_id += 1

        if self.recording and self.video_length == float("inf"):
            self.stop_recording()

        if self.episode_trigger and self.episode_trigger(self.episode_id):
            self.start_recording(f"{self.name_prefix}-episode-{self.episode_id}")
        if self.recording:
            self._capture_frame()
            if len(self.recorded_frames) > self.video_length:
                self.stop_recording()

        return obs, info

    def step(
        self, action: ActType
    ) -> tuple[ObsType, SupportsFloat, bool, bool, dict[str, Any]]:
        """Steps through the environment using action, recording observations if :attr:`self.recording`."""
        obs, rew, terminated, truncated, info = self.env.step(action)
        self.step_id += 1

        if self.step_trigger and self.step_trigger(self.step_id):
            self.start_recording(f"{self.name_prefix}-step-{self.step_id}")
        if self.recording:
            self._capture_frame()

            if len(self.recorded_frames) > self.video_length:
                self.stop_recording()

        return obs, rew, terminated, truncated, info

    def render(self) -> RenderFrame | list[RenderFrame]:
        """Compute the render frames as specified by render_mode attribute during initialization of the environment."""
        render_out = super().render()
        if self.recording and isinstance(render_out, list):
            self.recorded_frames += render_out

        if len(self.render_history) > 0:
            tmp_history = self.render_history
            self.render_history = []
            return tmp_history + render_out
        else:
            return render_out

    def close(self):
        """Closes the wrapper then the video recorder."""
        super().close()
        if self.recording:
            self.stop_recording()

    def start_recording(self, video_name: str):
        """Start a new recording. If it is already recording, stops the current recording before starting the new one."""
        if self.recording:
            self.stop_recording()

        self.recording = True
        self._video_name = video_name

    def stop_recording(self):
        """Stop current recording and saves the video."""
        assert self.recording, "stop_recording was called, but no recording was started"

        if len(self.recorded_frames) == 0:
            logger.warn("Ignored saving a video as there were zero frames to save.")
        else:
            try:
                from moviepy.video.io.ImageSequenceClip import ImageSequenceClip
            except ImportError as e:
                raise error.DependencyNotInstalled(
                    'MoviePy is not installed, run `pip install "gymnasium[other]"`'
                ) from e

            clip = ImageSequenceClip(self.recorded_frames, fps=self.frames_per_sec)
            moviepy_logger = None if self.disable_logger else "bar"
            path = os.path.join(self.video_folder, f"{self._video_name}.mp4")
            clip.write_videofile(path, logger=moviepy_logger)

        self.recorded_frames = []
        self.recording = False
        self._video_name = None

        if self.gc_trigger and self.gc_trigger(self.episode_id):
            gc.collect()

    def __del__(self):
        """Warn the user in case last video wasn't saved."""
        if len(self.recorded_frames) > 0:
            logger.warn("Unable to save last video! Did you call close()?")


class HumanRendering(
    gym.Wrapper[ObsType, ActType, ObsType, ActType], gym.utils.RecordConstructorArgs
):
    """Allows human like rendering for environments that support "rgb_array" rendering.

    This wrapper is particularly useful when you have implemented an environment that can produce
    RGB images but haven't implemented any code to render the images to the screen.
    If you want to use this wrapper with your environments, remember to specify ``"render_fps"``
    in the metadata of your environment.

    The ``render_mode`` of the wrapped environment must be either ``'rgb_array'`` or ``'rgb_array_list'``.

    No vector version of the wrapper exists.

    Example:
        >>> import gymnasium as gym
        >>> from gymnasium.wrappers import HumanRendering
        >>> env = gym.make("LunarLander-v3", render_mode="rgb_array")
        >>> wrapped = HumanRendering(env)
        >>> obs, _ = wrapped.reset()     # This will start rendering to the screen

        The wrapper can also be applied directly when the environment is instantiated, simply by passing
        ``render_mode="human"`` to ``make``. The wrapper will only be applied if the environment does not
        implement human-rendering natively (i.e. ``render_mode`` does not contain ``"human"``).

        >>> env = gym.make("phys2d/CartPole-v1", render_mode="human")      # CartPoleJax-v1 doesn't implement human-rendering natively
        >>> obs, _ = env.reset()     # This will start rendering to the screen

        Warning: If the base environment uses ``render_mode="rgb_array_list"``, its (i.e. the *base environment's*) render method
        will always return an empty list:

        >>> env = gym.make("LunarLander-v3", render_mode="rgb_array_list")
        >>> wrapped = HumanRendering(env)
        >>> obs, _ = wrapped.reset()
        >>> env.render() # env.render() will always return an empty list!
        []

    Change logs:
     * v0.25.0 - Initially added
    """

    ACCEPTED_RENDER_MODES = [
        "rgb_array",
        "rgb_array_list",
        "depth_array",
        "depth_array_list",
    ]

    def __init__(self, env: gym.Env[ObsType, ActType]):
        """Initialize a :class:`HumanRendering` instance.

        Args:
            env: The environment that is being wrapped
        """
        gym.utils.RecordConstructorArgs.__init__(self)
        gym.Wrapper.__init__(self, env)

        self.screen_size = None
        self.window = None  # Has to be initialized before asserts, as self.window is used in auto close
        self.clock = None

        assert (
            self.env.render_mode in self.ACCEPTED_RENDER_MODES
        ), f"Expected env.render_mode to be one of {self.ACCEPTED_RENDER_MODES} but got '{env.render_mode}'"
        assert (
            "render_fps" in self.env.metadata
        ), "The base environment must specify 'render_fps' to be used with the HumanRendering wrapper"

        if "human" not in self.metadata["render_modes"]:
            self.metadata = deepcopy(self.env.metadata)
            self.metadata["render_modes"].append("human")

    @property
    def render_mode(self):
        """Always returns ``'human'``."""
        return "human"

    def step(self, action: ActType) -> tuple[ObsType, SupportsFloat, bool, bool, dict]:
        """Perform a step in the base environment and render a frame to the screen."""
        result = super().step(action)
        self._render_frame()
        return result

    def reset(
        self, *, seed: int | None = None, options: dict[str, Any] | None = None
    ) -> tuple[ObsType, dict[str, Any]]:
        """Reset the base environment and render a frame to the screen."""
        result = super().reset(seed=seed, options=options)
        self._render_frame()
        return result

    def render(self) -> None:
        """This method doesn't do much, actual rendering is performed in :meth:`step` and :meth:`reset`."""
        return None

    def _render_frame(self):
        """Fetch the last frame from the base environment and render it to the screen."""
        try:
            import pygame
        except ImportError:
            raise DependencyNotInstalled(
                'pygame is not installed, run `pip install "gymnasium[classic-control]"`'
            )
        assert self.env.render_mode is not None
        if self.env.render_mode.endswith("_list"):
            last_rgb_array = self.env.render()
            assert isinstance(last_rgb_array, list)
            last_rgb_array = last_rgb_array[-1]
        else:
            last_rgb_array = self.env.render()

        assert isinstance(
            last_rgb_array, np.ndarray
        ), f"Expected `env.render()` to return a numpy array, actually returned {type(last_rgb_array)}"

        rgb_array = np.transpose(last_rgb_array, axes=(1, 0, 2))

        if self.screen_size is None:
            self.screen_size = rgb_array.shape[:2]

        assert (
            self.screen_size == rgb_array.shape[:2]
        ), f"The shape of the rgb array has changed from {self.screen_size} to {rgb_array.shape[:2]}"

        if self.window is None:
            pygame.init()
            pygame.display.init()
            self.window = pygame.display.set_mode(self.screen_size)

        if self.clock is None:
            self.clock = pygame.time.Clock()

        surf = pygame.surfarray.make_surface(rgb_array)
        self.window.blit(surf, (0, 0))
        pygame.event.pump()
        self.clock.tick(self.metadata["render_fps"])
        pygame.display.flip()

    def close(self):
        """Close the rendering window."""
        if self.window is not None:
            import pygame

            pygame.display.quit()
            pygame.quit()
        super().close()


class AddWhiteNoise(
    gym.Wrapper[ObsType, ActType, ObsType, ActType], gym.utils.RecordConstructorArgs
):
    """Randomly replaces pixels with white noise.

    If used with ``render_mode="rgb_array"`` and ``AddRenderObservation``, it will
    make observations noisy.
    The environment may also become partially-observable, turning the MDP into a POMDP.

    Example - Every pixel will be replaced by white noise with probability 0.5:
        >>> env = gym.make("LunarLander-v3", render_mode="rgb_array")
        >>> env = AddWhiteNoise(env, probability_of_noise_per_pixel=0.5)
        >>> env = HumanRendering(env)
        >>> obs, _ = env.reset(seed=123)
        >>> obs, *_ = env.step(env.action_space.sample())
    """

    def __init__(
        self,
        env: gym.Env[ObsType, ActType],
        probability_of_noise_per_pixel: float,
        is_noise_grayscale: bool = False,
    ):
        """Wrapper replaces random pixels with white noise.

        Args:
            env: The environment that is being wrapped
            probability_of_noise_per_pixel: the probability that a pixel is white noise
            is_noise_grayscale: if True, RGB noise is converted to grayscale
        """
        if not 0 <= probability_of_noise_per_pixel < 1:
            raise InvalidProbability(
                f"probability_of_noise_per_pixel should be in the interval [0,1). Received {probability_of_noise_per_pixel}"
            )

        gym.utils.RecordConstructorArgs.__init__(
            self,
            probability_of_noise_per_pixel=probability_of_noise_per_pixel,
            is_noise_grayscale=is_noise_grayscale,
        )
        gym.Wrapper.__init__(self, env)

        self.probability_of_noise_per_pixel = probability_of_noise_per_pixel
        self.is_noise_grayscale = is_noise_grayscale

    def render(self) -> RenderFrame:
        """Compute the render frames as specified by render_mode attribute during initialization of the environment, then add white noise."""
        render_out = super().render()

        if self.is_noise_grayscale:
            noise = (
                self.np_random.integers(
                    (0, 0, 0),
                    255 * np.array([0.2989, 0.5870, 0.1140]),
                    size=render_out.shape,
                    dtype=np.uint8,
                )
                .sum(-1, keepdims=True)
                .repeat(3, -1)
            )
        else:
            noise = self.np_random.integers(
                0,
                255,
                size=render_out.shape,
                dtype=np.uint8,
            )

        mask = (
            self.np_random.random(render_out.shape[0:2])
            < self.probability_of_noise_per_pixel
        )

        return np.where(mask[..., None], noise, render_out)


class ObstructView(
    gym.Wrapper[ObsType, ActType, ObsType, ActType], gym.utils.RecordConstructorArgs
):
    """Randomly obstructs rendering with white noise patches.

    If used with ``render_mode="rgb_array"`` and ``AddRenderObservation``, it will
    make observations noisy.
    The number of patches depends on how many pixels we want to obstruct.
    Depending on the size of the patches, the environment may become
    partially-observable, turning the MDP into a POMDP.

    Example - Obstruct 50% of the pixels with patches of size 50x50 pixels:
        >>> env = gym.make("LunarLander-v3", render_mode="rgb_array")
        >>> env = ObstructView(env, obstructed_pixels_ratio=0.5, obstruction_width=50)
        >>> env = HumanRendering(env)
        >>> obs, _ = env.reset(seed=123)
        >>> obs, *_ = env.step(env.action_space.sample())
    """

    def __init__(
        self,
        env: gym.Env[ObsType, ActType],
        obstructed_pixels_ratio: float,
        obstruction_width: int,
        is_noise_grayscale: bool = False,
    ):
        """Wrapper obstructs pixels with white noise patches.

        Args:
            env: The environment that is being wrapped
            obstructed_pixels_ratio: the percentage of pixels obstructed with white noise
            obstruction_width: the width of the obstruction patches
            is_noise_grayscale: if True, RGB noise is converted to grayscale
        """
        if not 0 <= obstructed_pixels_ratio < 1:
            raise ValueError(
                f"obstructed_pixels_ratio should be in the interval [0,1). Received {obstructed_pixels_ratio}"
            )

        if obstruction_width < 1:
            raise ValueError(
                f"obstruction_width should be larger or equal than 1. Received {obstruction_width}"
            )

        gym.utils.RecordConstructorArgs.__init__(
            self,
            obstructed_pixels_ratio=obstructed_pixels_ratio,
            obstruction_width=obstruction_width,
            is_noise_grayscale=is_noise_grayscale,
        )
        gym.Wrapper.__init__(self, env)

        self.obstruction_centers_ratio = obstructed_pixels_ratio / obstruction_width**2
        self.obstruction_width = obstruction_width
        self.is_noise_grayscale = is_noise_grayscale

    def render(self) -> RenderFrame:
        """Compute the render frames as specified by render_mode attribute during initialization of the environment, then add white noise patches."""
        render_out = super().render()

        render_shape = render_out.shape
        n_pixels = render_shape[0] * render_shape[1]
        n_obstructions = int(n_pixels * self.obstruction_centers_ratio)
        centers = self.np_random.integers(0, n_pixels, n_obstructions)
        centers = np.unravel_index(centers, (render_shape[0], render_shape[1]))
        mask = np.zeros((render_shape[0], render_shape[1]), dtype=bool)
        low = self.obstruction_width // 2
        high = self.obstruction_width - low
        for x, y in zip(*centers):
            mask[
                max(x - low, 0) : min(x + high, render_shape[0]),
                max(y - low, 0) : min(y + high, render_shape[1]),
            ] = True

        if self.is_noise_grayscale:
            noise = (
                self.np_random.integers(
                    (0, 0, 0),
                    255 * np.array([0.2989, 0.5870, 0.1140]),
                    size=render_out.shape,
                    dtype=np.uint8,
                )
                .sum(-1, keepdims=True)
                .repeat(3, -1)
            )
        else:
            noise = self.np_random.integers(
                0,
                255,
                size=render_out.shape,
                dtype=np.uint8,
            )

        return np.where(mask[..., None], noise, render_out)<|MERGE_RESOLUTION|>--- conflicted
+++ resolved
@@ -11,13 +11,8 @@
 
 import gc
 import os
-from collections.abc import Callable
 from copy import deepcopy
-<<<<<<< HEAD
-from typing import Any, SupportsFloat
-=======
 from typing import Any, Callable, Generic, List, SupportsFloat
->>>>>>> 428493e5
 
 import numpy as np
 
@@ -327,7 +322,7 @@
         assert self.recording, "Cannot capture a frame, recording wasn't started."
 
         frame = self.env.render()
-        if isinstance(frame, list):
+        if isinstance(frame, List):
             if len(frame) == 0:  # render was called
                 return
             self.render_history += frame
@@ -380,7 +375,7 @@
     def render(self) -> RenderFrame | list[RenderFrame]:
         """Compute the render frames as specified by render_mode attribute during initialization of the environment."""
         render_out = super().render()
-        if self.recording and isinstance(render_out, list):
+        if self.recording and isinstance(render_out, List):
             self.recorded_frames += render_out
 
         if len(self.render_history) > 0:
