--- conflicted
+++ resolved
@@ -62,12 +62,7 @@
 
         Args:
             env: The vector environment to wrap
-<<<<<<< HEAD
             func: A function that will transform the vector observation. If this transformed observation is outside the observation space of ``env.observation_space`` then provide an ``observation_space``.
-=======
-            vector_func: A function that will transform the vector observation. If this transformed observation is outside the observation space of ``env.observation_space`` then provide an ``observation_space``.
-            single_func: A function that will transform an individual observation, this function will be used for the final observation from the environment and is returned under ``info`` and not the normal observation.
->>>>>>> adcc405a
             observation_space: The observation spaces of the wrapper, if None, then it is assumed the same as ``env.observation_space``.
         """
         super().__init__(env)
