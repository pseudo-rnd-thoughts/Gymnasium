--- conflicted
+++ resolved
@@ -616,11 +616,8 @@
     Notes:
        This was previously called ``PixelObservationWrapper``.
 
-<<<<<<< HEAD
     No vector version of the wrapper exists.
 
-=======
->>>>>>> 65c62eb7
     Example - Replace the observation with the rendered image:
         >>> env = gym.make("CartPole-v1", render_mode="rgb_array")
         >>> env = RenderObservation(env, render_only=True)
