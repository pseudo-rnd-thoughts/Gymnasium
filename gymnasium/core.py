--- conflicted
+++ resolved
@@ -59,17 +59,13 @@
     # Created
     _np_random: np.random.Generator | None = None
 
-<<<<<<< HEAD
     # Environments are not vectorized by default.
     # This would ideally be set in __init__, but we'd need people to call super()
     is_vector_env = False
 
-    def step(self, action: ActType) -> Tuple[ObsType, float, bool, bool, dict]:
-=======
     def step(
         self, action: ActType
     ) -> tuple[ObsType, SupportsFloat, bool, bool, dict[str, Any]]:
->>>>>>> a93da8f2
         """Run one timestep of the environment's dynamics using the agent actions.
 
         When the end of an episode is reached (``terminated or truncated``), it is necessary to call :meth:`reset` to
@@ -110,15 +106,9 @@
     def reset(
         self,
         *,
-<<<<<<< HEAD
-        seed: Optional[int] = None,
-        options: Optional[dict] = None,
-    ) -> Tuple[ObsType, dict]:  # type: ignore
-=======
         seed: int | None = None,
         options: dict[str, Any] | None = None,
     ) -> tuple[ObsType, dict[str, Any]]:  # type: ignore
->>>>>>> a93da8f2
         """Resets the environment to an initial internal state, returning an initial observation and info.
 
         This method generates a new starting state often with some randomness to ensure that the agent explores the
@@ -317,14 +307,10 @@
         self._reward_range: tuple[SupportsFloat, SupportsFloat] | None = None
         self._metadata: dict[str, Any] | None = None
 
-<<<<<<< HEAD
         # Default - each wrapper must set this to True if it supports vectorized environments
         self._supports_vector: bool = False
 
-    def __getattr__(self, name):
-=======
     def __getattr__(self, name: str):
->>>>>>> a93da8f2
         """Returns an attribute with ``name``, unless ``name`` starts with an underscore."""
         if name == "_np_random":
             raise AttributeError(
@@ -428,11 +414,7 @@
         """Uses the :meth:`reset` of the :attr:`env` that can be overwritten to change the returned data."""
         return self.env.reset(seed=seed, options=options)
 
-<<<<<<< HEAD
-    def render(self) -> Optional[Union[RenderFrame, List[RenderFrame]]]:
-=======
     def render(self) -> RenderFrame | list[RenderFrame] | None:
->>>>>>> a93da8f2
         """Uses the :meth:`render` of the :attr:`env` that can be overwritten to change the returned data."""
         return self.env.render()
 
