--- conflicted
+++ resolved
@@ -1,23 +1,7 @@
 """Core API for Environment, Wrapper, ActionWrapper, RewardWrapper and ObservationWrapper."""
-<<<<<<< HEAD
 from __future__ import annotations
 
-import sys
 from typing import TYPE_CHECKING, Any, Generic, Optional, SupportsFloat, TypeVar, Union
-=======
-from typing import (
-    TYPE_CHECKING,
-    Any,
-    Dict,
-    Generic,
-    List,
-    Optional,
-    SupportsFloat,
-    Tuple,
-    TypeVar,
-    Union,
-)
->>>>>>> a5d885bb
 
 import numpy as np
 
