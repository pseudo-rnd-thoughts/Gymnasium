--- conflicted
+++ resolved
@@ -3,11 +3,7 @@
 from __future__ import annotations
 
 from collections import deque
-<<<<<<< HEAD
-from collections.abc import Callable
-=======
 from typing import TYPE_CHECKING, Callable, List
->>>>>>> cfda6b51
 
 import numpy as np
 
