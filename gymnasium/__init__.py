"""Root `__init__` of the gymnasium module setting the `__all__` of gymnasium modules."""
# isort: skip_file

from gymnasium.core import (
    Env,
    Wrapper,
    ObservationWrapper,
    ActionWrapper,
    RewardWrapper,
)
<<<<<<< HEAD
from gymnasium.spaces import Space
from gymnasium.envs import make, spec, register, make_vec
from gymnasium.vector import VectorEnv
from gymnasium import logger
from gymnasium import vector
from gymnasium import wrappers
=======
from gymnasium.spaces.space import Space
from gymnasium.envs.registration import make, spec, register, registry, pprint_registry
from gymnasium import envs, spaces, utils, vector, wrappers, error, logger

>>>>>>> a93da8f2
import os
import sys

__all__ = [
<<<<<<< HEAD
    "Env",
    "VectorEnv",
    "Space",
    "Wrapper",
    "make",
    "make_vec",
    "spec",
    "register",
=======
    # core classes
    "Env",
    "Wrapper",
    "ObservationWrapper",
    "ActionWrapper",
    "RewardWrapper",
    "Space",
    # registration
    "make",
    "spec",
    "register",
    "registry",
    "pprint_registry",
    # root files
    "envs",
    "spaces",
    "utils",
    "vector",
    "wrappers",
    "error",
    "logger",
>>>>>>> a93da8f2
]
__version__ = "0.26.3"

# Initializing pygame initializes audio connections through SDL. SDL uses alsa by default on all Linux systems
# SDL connecting to alsa frequently create these giant lists of warnings every time you import an environment using
#   pygame
# DSP is far more benign (and should probably be the default in SDL anyways)

if sys.platform.startswith("linux"):
    os.environ["SDL_AUDIODRIVER"] = "dsp"

os.environ["PYGAME_HIDE_SUPPORT_PROMPT"] = "hide"

try:
    import gym_notices.notices as notices

    # print version warning if necessary
    notice = notices.notices.get(__version__)
    if notice:
        print(notice, file=sys.stderr)
except Exception:  # nosec
    pass<|MERGE_RESOLUTION|>--- conflicted
+++ resolved
@@ -8,35 +8,18 @@
     ActionWrapper,
     RewardWrapper,
 )
-<<<<<<< HEAD
-from gymnasium.spaces import Space
-from gymnasium.envs import make, spec, register, make_vec
+from gymnasium.spaces.space import Space
+from gymnasium.envs.registration import make, spec, register, registry, make_vec, pprint_registry
 from gymnasium.vector import VectorEnv
-from gymnasium import logger
-from gymnasium import vector
-from gymnasium import wrappers
-=======
-from gymnasium.spaces.space import Space
-from gymnasium.envs.registration import make, spec, register, registry, pprint_registry
 from gymnasium import envs, spaces, utils, vector, wrappers, error, logger
 
->>>>>>> a93da8f2
 import os
 import sys
 
 __all__ = [
-<<<<<<< HEAD
+    # core classes
     "Env",
     "VectorEnv",
-    "Space",
-    "Wrapper",
-    "make",
-    "make_vec",
-    "spec",
-    "register",
-=======
-    # core classes
-    "Env",
     "Wrapper",
     "ObservationWrapper",
     "ActionWrapper",
@@ -44,6 +27,7 @@
     "Space",
     # registration
     "make",
+    "make_vec",
     "spec",
     "register",
     "registry",
@@ -56,7 +40,6 @@
     "wrappers",
     "error",
     "logger",
->>>>>>> a93da8f2
 ]
 __version__ = "0.26.3"
 
