from typing import List

import numpy as np

from gymnasium.spaces import (
    Box,
    Dict,
    Discrete,
    Graph,
    MultiBinary,
    MultiDiscrete,
    Sequence,
    Space,
    Text,
    Tuple,
)


TESTING_FUNDAMENTAL_SPACES = [
    Discrete(3),
    Discrete(3, start=-1),
    Box(low=0.0, high=1.0),
    Box(low=0.0, high=np.inf, shape=(2, 2)),
    Box(low=np.array([-10.0, 0.0]), high=np.array([10.0, 10.0]), dtype=np.float64),
    Box(low=-np.inf, high=0.0, shape=(2, 1)),
    Box(low=0.0, high=np.inf, shape=(2, 1)),
    Box(low=0, high=255, shape=(2, 2, 3), dtype=np.uint8),
    Box(low=np.array([0, 0, 1]), high=np.array([1, 0, 1]), dtype=np.bool_),
    Box(
        low=np.array([-np.inf, -np.inf, 0, -10]),
        high=np.array([np.inf, 0, np.inf, 10]),
        dtype=np.int32,
    ),
    MultiDiscrete([2, 2]),
    MultiDiscrete([[2, 3], [3, 2]]),
    MultiBinary(8),
    MultiBinary([2, 3]),
    Text(6),
    Text(min_length=3, max_length=6),
    Text(6, charset="abcdef"),
]
TESTING_FUNDAMENTAL_SPACES_IDS = [f"{space}" for space in TESTING_FUNDAMENTAL_SPACES]


TESTING_COMPOSITE_SPACES = [
    # Tuple spaces
    Tuple([Discrete(5), Discrete(4)]),
    Tuple(
        (
            Discrete(5),
            Box(
                low=np.array([0.0, 0.0]),
                high=np.array([1.0, 5.0]),
                dtype=np.float64,
            ),
        )
    ),
    Tuple((Discrete(5), Tuple((Box(low=0.0, high=1.0, shape=(3,)), Discrete(2))))),
    Tuple((Discrete(3), Dict(position=Box(low=0.0, high=1.0), velocity=Discrete(2)))),
    Tuple((Graph(node_space=Box(-1, 1, shape=(2, 1)), edge_space=None), Discrete(2))),
    # Dict spaces
    Dict(
        {
            "position": Discrete(5),
            "velocity": Box(
                low=np.array([0.0, 0.0]),
                high=np.array([1.0, 5.0]),
                dtype=np.float64,
            ),
        }
    ),
    Dict(
        position=Discrete(6),
        velocity=Box(
            low=np.array([0.0, 0.0]),
            high=np.array([1.0, 5.0]),
            dtype=np.float64,
        ),
    ),
    Dict(
        {
            "a": Box(low=0, high=1, shape=(3, 3)),
            "b": Dict(
                {
                    "b_1": Box(low=-100, high=100, shape=(2,)),
                    "b_2": Box(low=-1, high=1, shape=(2,)),
                }
            ),
            "c": Discrete(4),
        }
    ),
    Dict(
        a=Dict(
            a=Graph(node_space=Box(-100, 100, shape=(2, 2)), edge_space=None),
            b=Box(-100, 100, shape=(2, 2)),
        ),
        b=Tuple((Box(-100, 100, shape=(2,)), Box(-100, 100, shape=(2,)))),
    ),
    # Graph spaces
    Graph(node_space=Box(low=-100, high=100, shape=(3, 4)), edge_space=Discrete(5)),
    Graph(node_space=Discrete(5), edge_space=Box(low=-100, high=100, shape=(3, 4))),
    Graph(node_space=Discrete(3), edge_space=Discrete(4)),
    # Sequence spaces
    Sequence(Discrete(4)),
    Sequence(Dict({"feature": Box(0, 1, (3,))})),
    Sequence(Graph(node_space=Box(-100, 100, shape=(2, 2)), edge_space=Discrete(4))),
    Sequence(Box(low=0.0, high=1.0), stack=True),
    Sequence(Dict({"a": Box(0, 1, (3,)), "b": Discrete(5)}), stack=True),
]
TESTING_COMPOSITE_SPACES_IDS = [f"{space}" for space in TESTING_COMPOSITE_SPACES]

TESTING_SPACES: List[Space] = TESTING_FUNDAMENTAL_SPACES + TESTING_COMPOSITE_SPACES
TESTING_SPACES_IDS = TESTING_FUNDAMENTAL_SPACES_IDS + TESTING_COMPOSITE_SPACES_IDS

<<<<<<< HEAD

class CustomSpace(Space):
    def __eq__(self, o: object) -> bool:
        return isinstance(o, CustomSpace)


TESTING_BASE_SPACE = Space()
=======
CUSTOM_SPACES = [
    Space(),
    Tuple([Space(), Space(), Space()]),
    Dict(a=Space(), b=Space()),
]
CUSTOM_SPACES_IDS = [f"{space}" for space in CUSTOM_SPACES]
>>>>>>> 761bb2e0
<|MERGE_RESOLUTION|>--- conflicted
+++ resolved
@@ -112,19 +112,10 @@
 TESTING_SPACES: List[Space] = TESTING_FUNDAMENTAL_SPACES + TESTING_COMPOSITE_SPACES
 TESTING_SPACES_IDS = TESTING_FUNDAMENTAL_SPACES_IDS + TESTING_COMPOSITE_SPACES_IDS
 
-<<<<<<< HEAD
 
 class CustomSpace(Space):
     def __eq__(self, o: object) -> bool:
         return isinstance(o, CustomSpace)
 
 
-TESTING_BASE_SPACE = Space()
-=======
-CUSTOM_SPACES = [
-    Space(),
-    Tuple([Space(), Space(), Space()]),
-    Dict(a=Space(), b=Space()),
-]
-CUSTOM_SPACES_IDS = [f"{space}" for space in CUSTOM_SPACES]
->>>>>>> 761bb2e0
+TESTING_CUSTOM_SPACES = CustomSpace()