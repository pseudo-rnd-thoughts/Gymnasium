"""Test vector environment implementations."""

from functools import partial

import numpy as np
import pytest

from gymnasium.spaces import Discrete
from gymnasium.utils.env_checker import data_equivalence
from gymnasium.vector import AsyncVectorEnv, SyncVectorEnv
from tests.testing_env import GenericTestEnv
from tests.vector.testing_utils import make_env


@pytest.mark.parametrize("shared_memory", [True, False])
def test_vector_env_equal(shared_memory, num_steps=100):
    """Test that vector environment are equal for both async and sync variants."""
    env_fns = [make_env("CartPole-v1", i) for i in range(4)]

    async_env = AsyncVectorEnv(env_fns, shared_memory=shared_memory)
    sync_env = SyncVectorEnv(env_fns)

    assert async_env.num_envs == sync_env.num_envs
    assert async_env.observation_space == sync_env.observation_space
    assert async_env.single_observation_space == sync_env.single_observation_space
    assert async_env.action_space == sync_env.action_space
    assert async_env.single_action_space == sync_env.single_action_space

    async_observations, async_infos = async_env.reset(seed=0)
    sync_observations, sync_infos = sync_env.reset(seed=0)
    assert np.all(async_observations == sync_observations)
    assert data_equivalence(async_infos, sync_infos)

    for _ in range(num_steps):
        actions = async_env.action_space.sample()
        assert actions in sync_env.action_space

        (
            async_observations,
            async_rewards,
            async_terminations,
            async_truncations,
            async_infos,
        ) = async_env.step(actions)
        (
            sync_observations,
            sync_rewards,
            sync_terminations,
            sync_truncations,
            sync_infos,
        ) = sync_env.step(actions)

        assert np.all(async_observations == sync_observations)
        assert np.all(async_rewards == sync_rewards)
        assert np.all(async_terminations == sync_terminations)
        assert np.all(async_truncations == sync_truncations)
        assert data_equivalence(async_infos, sync_infos)

    async_env.close()
    sync_env.close()


@pytest.mark.parametrize(
    "vectoriser",
    (
        SyncVectorEnv,
        partial(AsyncVectorEnv, shared_memory=True),
        partial(AsyncVectorEnv, shared_memory=False),
    ),
    ids=["Sync", "Async with shared memory", "Async without shared memory"],
)
def test_final_obs_info(vectoriser):
    """Tests that the vector environments correctly return the final observation and info."""

    def reset_fn(self, seed=None, options=None):
        return 0, {"reset": True}

    def thunk():
        return GenericTestEnv(
            action_space=Discrete(4),
            observation_space=Discrete(4),
            reset_func=reset_fn,
            step_func=lambda self, action: (
                action if action < 3 else 0,
                0,
                action >= 3,
                False,
                {"action": action},
            ),
        )

    env = vectoriser([thunk])
    obs, info = env.reset()
    assert obs == np.array([0]) and info == {
        "reset": np.array([True]),
        "_reset": np.array([True]),
    }

    obs, _, termination, _, info = env.step([1])
    assert (
        obs == np.array([1])
        and termination == np.array([False])
        and info == {"action": np.array([1]), "_action": np.array([True])}
    )

    obs, _, termination, _, info = env.step([2])
    assert (
        obs == np.array([2])
        and termination == np.array([False])
        and info == {"action": np.array([2]), "_action": np.array([True])}
    )

    obs, _, termination, _, info = env.step([3])
    assert obs == np.array([0]) and info == {"action": 3, "_action": np.array([True])}

    obs, _, terminated, _, info = env.step([4])
    assert (
        obs == np.array([0])
        and termination == np.array([True])
        and info["reset"] == np.array([True])
<<<<<<< HEAD
    )
=======
    )
    assert "final_observation" in info and "final_info" in info
    assert info["final_observation"] == np.array([0]) and info["final_info"] == {
        "action": 3
    }

    env.close()
>>>>>>> adcc405a
<|MERGE_RESOLUTION|>--- conflicted
+++ resolved
@@ -118,14 +118,6 @@
         obs == np.array([0])
         and termination == np.array([True])
         and info["reset"] == np.array([True])
-<<<<<<< HEAD
     )
-=======
-    )
-    assert "final_observation" in info and "final_info" in info
-    assert info["final_observation"] == np.array([0]) and info["final_info"] == {
-        "action": 3
-    }
 
-    env.close()
->>>>>>> adcc405a
+    env.close()