import gymnasium as gym
from gymnasium.envs.registration import EnvSpec


# To ignore the trailing whitespaces, will need flake to ignore this file.
# flake8: noqa

reduced_registry = {
    env_id: env_spec
    for env_id, env_spec in gym.registry.items()
    if env_spec.entry_point != "shimmy.atari_env:AtariEnv"
}


def test_pprint_custom_registry():
    """Testing a registry different from default."""
    a = {
        "CartPole-v0": gym.envs.registry["CartPole-v0"],
        "CartPole-v1": gym.envs.registry["CartPole-v1"],
    }
    out = gym.pprint_registry(a, disable_print=True)

    correct_out = """===== classic_control =====
<<<<<<< HEAD
CartPole-v0 
CartPole-v1 
=======
CartPole-v0 CartPole-v1
>>>>>>> d71a1358

"""
    assert out == correct_out<|MERGE_RESOLUTION|>--- conflicted
+++ resolved
@@ -21,12 +21,7 @@
     out = gym.pprint_registry(a, disable_print=True)
 
     correct_out = """===== classic_control =====
-<<<<<<< HEAD
-CartPole-v0 
-CartPole-v1 
-=======
 CartPole-v0 CartPole-v1
->>>>>>> d71a1358
 
 """
     assert out == correct_out