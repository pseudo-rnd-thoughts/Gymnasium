--- conflicted
+++ resolved
@@ -29,7 +29,7 @@
 
 
 # Note: "HumnanoidStandup-v4" does not have `info`
-# Note: "Humnanoid-v4" & "Ant-v4" fail this test
+# Note: "Humnanoid-v4/3" & "Ant-v4/3" fail this test
 @pytest.mark.parametrize(
     "env_id",
     [
@@ -57,7 +57,7 @@
 
 
 # Note: "HumnanoidStandup-v4" does not have `info`
-# Note: "Humnanoid-v4" & "Ant-v4" fail this test
+# Note: "Humnanoid-v4/3" & "Ant-v4/3" fail this test
 @pytest.mark.parametrize(
     "env_id",
     [
@@ -84,11 +84,7 @@
 def test_verify_info_x_velocity(env_name: str, version: str):
     """Asserts that the environment `info['x_velocity']` is properly assigned."""
     env = gym.make(f"{env_name}-{version}").unwrapped
-<<<<<<< HEAD
-    assert isinstance(env, MujocoEnv)
-=======
-    assert isinstance(env, (MujocoEnv))
->>>>>>> 428493e5
+    assert isinstance(env, (MujocoEnv))
     env.reset()
 
     old_x = env.data.qpos[0]
@@ -105,11 +101,7 @@
 def test_verify_info_y_velocity(env_id: str):
     """Asserts that the environment `info['y_velocity']` is properly assigned."""
     env = gym.make(env_id).unwrapped
-<<<<<<< HEAD
-    assert isinstance(env, MujocoEnv)
-=======
-    assert isinstance(env, (MujocoEnv))
->>>>>>> 428493e5
+    assert isinstance(env, (MujocoEnv))
     env.reset()
 
     old_y = env.data.qpos[1]
@@ -125,11 +117,7 @@
 def test_verify_info_xy_velocity_xpos(env_id: str):
     """Asserts that the environment `info['x/y_velocity']` is properly assigned, for the ant environment which uses kinmatics for the velocity."""
     env = gym.make(env_id).unwrapped
-<<<<<<< HEAD
-    assert isinstance(env, MujocoEnv)
-=======
-    assert isinstance(env, (MujocoEnv))
->>>>>>> 428493e5
+    assert isinstance(env, (MujocoEnv))
     env.reset()
 
     old_xy = env.get_body_com("torso")[:2].copy()
@@ -152,11 +140,7 @@
         return (np.sum(mass * xpos, axis=0) / np.sum(mass))[0:2].copy()
 
     env = gym.make(env_id).unwrapped
-<<<<<<< HEAD
-    assert isinstance(env, MujocoEnv)
-=======
-    assert isinstance(env, (MujocoEnv))
->>>>>>> 428493e5
+    assert isinstance(env, (MujocoEnv))
     env.reset()
 
     old_xy = mass_center(env.model, env.data)
@@ -169,10 +153,10 @@
     assert vel_y == info["y_velocity"]
 
 
-# Note: Hopper-v4 does not have `info['reward_survive']`, but it is still affected
-# Note: Walker2d-v4 does not have `info['reward_survive']`, but it is still affected
-# Note: Inverted(Double)Pendulum-v4 does not have `info['reward_survive']`, but it is still affected
-# Note: all `v4` environments with a heathly reward are fail this test
+# Note: Hopper-v4/3/2 does not have `info['reward_survive']`, but it is still affected
+# Note: Walker2d-v4/3/2 does not have `info['reward_survive']`, but it is still affected
+# Note: Inverted(Double)Pendulum-v4/2 does not have `info['reward_survive']`, but it is still affected
+# Note: all `v4/v3/v2` environments with a heathly reward are fail this test
 @pytest.mark.parametrize(
     "env_name",
     [
@@ -188,11 +172,7 @@
 def test_verify_reward_survive(env_name: str, version: str):
     """Assert that `reward_survive` is 0 on `terminal` states and not 0 on non-`terminal` states."""
     env = gym.make(f"{env_name}-{version}", reset_noise_scale=0).unwrapped
-<<<<<<< HEAD
-    assert isinstance(env, MujocoEnv)
-=======
-    assert isinstance(env, (MujocoEnv))
->>>>>>> 428493e5
+    assert isinstance(env, (MujocoEnv))
     env.reset(seed=0)
     env.action_space.seed(1)
 
@@ -375,11 +355,7 @@
     """Verify the kinmatic behaviour of the ant."""
     # `env` contains `data : MjData` and `model : MjModel`
     env = gym.make(f"Ant-{version}").unwrapped
-<<<<<<< HEAD
-    assert isinstance(env, MujocoEnv)
-=======
-    assert isinstance(env, (MujocoEnv))
->>>>>>> 428493e5
+    assert isinstance(env, (MujocoEnv))
     env.reset()  # randomly initlizies the `data.qpos` and `data.qvel`, calls mujoco.mj_forward(env.model, env.data)
 
     x_position_before = env.data.qpos[0]
@@ -400,11 +376,7 @@
 def test_set_state(version: str):
     """Simple Test to verify that `mujocoEnv.set_state()` works correctly."""
     env = gym.make(f"Hopper-{version}").unwrapped
-<<<<<<< HEAD
-    assert isinstance(env, MujocoEnv)
-=======
-    assert isinstance(env, (MujocoEnv))
->>>>>>> 428493e5
+    assert isinstance(env, (MujocoEnv))
     env.reset()
     new_qpos = np.array(
         [0.00136962, 1.24769787, -0.00459026, -0.00483472, 0.0031327, 0.00412756]
@@ -417,20 +389,17 @@
     assert (env.data.qvel == new_qvel).all()
 
 
-# Note: HumanoidStandup-v4 does not have `info`
-# Note: Ant-v4 fails this test
-# Note: Humanoid-v4 fails this test
+# Note: HumanoidStandup-v4/v3 does not have `info`
+# Note: Ant-v4/v3 fails this test
+# Note: Humanoid-v4/v3 fails this test
+# Note: v2 does not have `info`
 @pytest.mark.parametrize(
     "env_id", ["Ant-v5", "Humanoid-v5", "Swimmer-v5", "Swimmer-v4"]
 )
 def test_distance_from_origin_info(env_id: str):
     """Verify that `info"distance_from_origin"` is correct."""
     env = gym.make(env_id).unwrapped
-<<<<<<< HEAD
-    assert isinstance(env, MujocoEnv)
-=======
-    assert isinstance(env, (MujocoEnv))
->>>>>>> 428493e5
+    assert isinstance(env, (MujocoEnv))
     env.reset()
 
     _, _, _, _, info = env.step(env.action_space.sample())
@@ -512,11 +481,7 @@
 def test_inverted_double_pendulum_max_height(version: str):
     """Verify the max height of Inverted Double Pendulum."""
     env = gym.make(f"InvertedDoublePendulum-{version}", reset_noise_scale=0).unwrapped
-<<<<<<< HEAD
-    assert isinstance(env, MujocoEnv)
-=======
-    assert isinstance(env, (MujocoEnv))
->>>>>>> 428493e5
+    assert isinstance(env, (MujocoEnv))
     env.reset()
 
     y = env.data.site_xpos[0][2]
@@ -527,11 +492,7 @@
 def test_inverted_double_pendulum_max_height_old(version: str):
     """Verify the max height of Inverted Double Pendulum (v4 does not have `reset_noise_scale` argument)."""
     env = gym.make(f"InvertedDoublePendulum-{version}").unwrapped
-<<<<<<< HEAD
-    assert isinstance(env, MujocoEnv)
-=======
-    assert isinstance(env, (MujocoEnv))
->>>>>>> 428493e5
+    assert isinstance(env, (MujocoEnv))
     env.set_state(env.init_qpos, env.init_qvel)
 
     y = env.data.site_xpos[0][2]
@@ -543,11 +504,7 @@
 def test_model_object_count(version: str):
     """Verify that all the objects of the model are loaded, mostly useful for using non-mujoco simulator."""
     env = gym.make(f"Ant-{version}").unwrapped
-<<<<<<< HEAD
-    assert isinstance(env, MujocoEnv)
-=======
-    assert isinstance(env, (MujocoEnv))
->>>>>>> 428493e5
+    assert isinstance(env, (MujocoEnv))
     assert env.model.nq == 15
     assert env.model.nv == 14
     assert env.model.nu == 8
@@ -558,11 +515,7 @@
     assert env.model.ntendon == 0
 
     env = gym.make(f"HalfCheetah-{version}").unwrapped
-<<<<<<< HEAD
-    assert isinstance(env, MujocoEnv)
-=======
-    assert isinstance(env, (MujocoEnv))
->>>>>>> 428493e5
+    assert isinstance(env, (MujocoEnv))
     assert env.model.nq == 9
     assert env.model.nv == 9
     assert env.model.nu == 6
@@ -573,11 +526,7 @@
     assert env.model.ntendon == 0
 
     env = gym.make(f"Hopper-{version}").unwrapped
-<<<<<<< HEAD
-    assert isinstance(env, MujocoEnv)
-=======
-    assert isinstance(env, (MujocoEnv))
->>>>>>> 428493e5
+    assert isinstance(env, (MujocoEnv))
     assert env.model.nq == 6
     assert env.model.nv == 6
     assert env.model.nu == 3
@@ -588,11 +537,7 @@
     assert env.model.ntendon == 0
 
     env = gym.make(f"Humanoid-{version}").unwrapped
-<<<<<<< HEAD
-    assert isinstance(env, MujocoEnv)
-=======
-    assert isinstance(env, (MujocoEnv))
->>>>>>> 428493e5
+    assert isinstance(env, (MujocoEnv))
     assert env.model.nq == 24
     assert env.model.nv == 23
     assert env.model.nu == 17
@@ -603,11 +548,7 @@
     assert env.model.ntendon == 2
 
     env = gym.make(f"HumanoidStandup-{version}").unwrapped
-<<<<<<< HEAD
-    assert isinstance(env, MujocoEnv)
-=======
-    assert isinstance(env, (MujocoEnv))
->>>>>>> 428493e5
+    assert isinstance(env, (MujocoEnv))
     assert env.model.nq == 24
     assert env.model.nv == 23
     assert env.model.nu == 17
@@ -618,11 +559,7 @@
     assert env.model.ntendon == 2
 
     env = gym.make(f"InvertedDoublePendulum-{version}").unwrapped
-<<<<<<< HEAD
-    assert isinstance(env, MujocoEnv)
-=======
-    assert isinstance(env, (MujocoEnv))
->>>>>>> 428493e5
+    assert isinstance(env, (MujocoEnv))
     assert env.model.nq == 3
     assert env.model.nv == 3
     assert env.model.nu == 1
@@ -633,11 +570,7 @@
     assert env.model.ntendon == 0
 
     env = gym.make(f"InvertedPendulum-{version}").unwrapped
-<<<<<<< HEAD
-    assert isinstance(env, MujocoEnv)
-=======
-    assert isinstance(env, (MujocoEnv))
->>>>>>> 428493e5
+    assert isinstance(env, (MujocoEnv))
     assert env.model.nq == 2
     assert env.model.nv == 2
     assert env.model.nu == 1
@@ -649,11 +582,7 @@
 
     if not (version == "v4" and mujoco.__version__ >= "3.0.0"):
         env = gym.make(f"Pusher-{version}").unwrapped
-<<<<<<< HEAD
-        assert isinstance(env, MujocoEnv)
-=======
         assert isinstance(env, (MujocoEnv))
->>>>>>> 428493e5
         assert env.model.nq == 11
         assert env.model.nv == 11
         assert env.model.nu == 7
@@ -672,11 +601,7 @@
         assert env.model.ntendon == 0
 
     env = gym.make(f"Reacher-{version}").unwrapped
-<<<<<<< HEAD
-    assert isinstance(env, MujocoEnv)
-=======
-    assert isinstance(env, (MujocoEnv))
->>>>>>> 428493e5
+    assert isinstance(env, (MujocoEnv))
     assert env.model.nq == 4
     assert env.model.nv == 4
     assert env.model.nu == 2
@@ -688,11 +613,7 @@
     assert env.model.ntendon == 0
 
     env = gym.make(f"Swimmer-{version}").unwrapped
-<<<<<<< HEAD
-    assert isinstance(env, MujocoEnv)
-=======
-    assert isinstance(env, (MujocoEnv))
->>>>>>> 428493e5
+    assert isinstance(env, (MujocoEnv))
     assert env.model.nq == 5
     assert env.model.nv == 5
     assert env.model.nu == 2
