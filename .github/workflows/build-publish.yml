# This workflow will build and (if release) publish Python distributions to PyPI
# For more information see:
#   - https://help.github.com/actions/language-and-framework-guides/using-python-with-github-actions
#   - https://packaging.python.org/en/latest/guides/publishing-package-distribution-releases-using-github-actions-ci-cd-workflows/
#
# derived from https://github.com/Farama-Foundation/PettingZoo/blob/e230f4d80a5df3baf9bd905149f6d4e8ce22be31/.github/workflows/build-publish.yml
name: build-publish

on:
  push:
    branches: [main]
  pull_request:
    branches: [main]
  release:
    types: [published]

jobs:
  build-wheels:
<<<<<<< HEAD
    runs-on: ${{ matrix.os }}
    strategy:
      matrix:
        include:
        - os: ubuntu-latest
          python: 38
          platform: manylinux_x86_64
        - os: ubuntu-latest
          python: 39
          platform: manylinux_x86_64
        - os: ubuntu-latest
          python: 310
          platform: manylinux_x86_64
        - os: ubuntu-latest
          python: 311
          platform: manylinux_x86_64
        - os: ubuntu-latest
          python: 312
          platform: manylinux_x86_64
=======
    runs-on: ubuntu-latest
>>>>>>> e7aed988

    steps:
    - uses: actions/checkout@v4

    - name: Set up Python
      uses: actions/setup-python@v5
      with:
        python-version: '3.8'

    - name: Install dependencies
      run: python -m pip install --upgrade pip setuptools build

    - name: Build sdist and wheels
      run: python -m build

    - name: Store wheels
      uses: actions/upload-artifact@v4
      with:
        path: dist

  publish:
    runs-on: ubuntu-latest
    needs:
    - build-wheels
    if: github.event_name == 'release' && github.event.action == 'published'
    steps:
    - name: Download dists
      uses: actions/download-artifact@v4
      with:
        name: artifact
        path: dist

    - name: Publish
      uses: pypa/gh-action-pypi-publish@release/v1
      with:
        password: ${{ secrets.PYPI_API_TOKEN }}<|MERGE_RESOLUTION|>--- conflicted
+++ resolved
@@ -16,29 +16,7 @@
 
 jobs:
   build-wheels:
-<<<<<<< HEAD
-    runs-on: ${{ matrix.os }}
-    strategy:
-      matrix:
-        include:
-        - os: ubuntu-latest
-          python: 38
-          platform: manylinux_x86_64
-        - os: ubuntu-latest
-          python: 39
-          platform: manylinux_x86_64
-        - os: ubuntu-latest
-          python: 310
-          platform: manylinux_x86_64
-        - os: ubuntu-latest
-          python: 311
-          platform: manylinux_x86_64
-        - os: ubuntu-latest
-          python: 312
-          platform: manylinux_x86_64
-=======
     runs-on: ubuntu-latest
->>>>>>> e7aed988
 
     steps:
     - uses: actions/checkout@v4
