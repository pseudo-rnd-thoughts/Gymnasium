name: Run PyTest
on: [pull_request, push]

permissions:
  contents: read # to fetch code (actions/checkout)

jobs:
  build-all:
    runs-on: ubuntu-latest
    strategy:
      fail-fast: true
      matrix:
<<<<<<< HEAD
        python-version: ['3.10', '3.11', '3.12', '3.13']
        numpy-version: ['>=1.21,<2.0', '>=2.0']
=======
        python-version: ['3.10', '3.11', '3.12']
        numpy-version: ['>=1.21,<2.0', '>=2.1']
>>>>>>> cfda6b51
    steps:
      - uses: actions/checkout@v4
      - run: |
          docker build -f bin/all-py.Dockerfile \
            --build-arg PYTHON_VERSION="${{ matrix.python-version }}" \
            --build-arg NUMPY_VERSION="${{ matrix.numpy-version }}" \
            --tag gymnasium-all-docker .
      - name: Run tests
        run: docker run gymnasium-all-docker pytest tests/*
      - name: Run doctests
        run: docker run gymnasium-all-docker pytest --doctest-modules gymnasium/

  build-necessary:
    runs-on:
      ubuntu-latest
    steps:
      - uses: actions/checkout@v4
      - run: |
           docker build -f bin/necessary-py.Dockerfile \
             --build-arg PYTHON_VERSION='3.10' \
             --tag gymnasium-necessary-docker .
      - name: Run tests
        run: |
           docker run gymnasium-necessary-docker pytest tests/test_core.py tests/envs/test_envs.py tests/spaces<|MERGE_RESOLUTION|>--- conflicted
+++ resolved
@@ -10,13 +10,8 @@
     strategy:
       fail-fast: true
       matrix:
-<<<<<<< HEAD
         python-version: ['3.10', '3.11', '3.12', '3.13']
-        numpy-version: ['>=1.21,<2.0', '>=2.0']
-=======
-        python-version: ['3.10', '3.11', '3.12']
         numpy-version: ['>=1.21,<2.0', '>=2.1']
->>>>>>> cfda6b51
     steps:
       - uses: actions/checkout@v4
       - run: |
